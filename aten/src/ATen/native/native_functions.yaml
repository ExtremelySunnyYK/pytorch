# See README.md in this directory for more guidance

# Temporary type cast operators. These are needed to trace type-casts now since
# Type's are not supported in the IR. Instead, we call down to these
# specialized operators for each datatype.
# TODO: remove when we have Type support in the IR
- func: _cast_Byte(Tensor self, bool non_blocking=False) -> Tensor
  use_c10_dispatcher: full
  variants: function

- func: _cast_Char(Tensor self, bool non_blocking=False) -> Tensor
  use_c10_dispatcher: full
  variants: function

- func: _cast_Double(Tensor self, bool non_blocking=False) -> Tensor
  use_c10_dispatcher: full
  variants: function

- func: _cast_Float(Tensor self, bool non_blocking=False) -> Tensor
  use_c10_dispatcher: full
  variants: function

- func: _cast_Int(Tensor self, bool non_blocking=False) -> Tensor
  use_c10_dispatcher: full
  variants: function

- func: _cast_Long(Tensor self, bool non_blocking=False) -> Tensor
  use_c10_dispatcher: full
  variants: function

- func: _cast_Short(Tensor self, bool non_blocking=False) -> Tensor
  use_c10_dispatcher: full
  variants: function

- func: _cast_Half(Tensor self, bool non_blocking=False) -> Tensor
  use_c10_dispatcher: full
  variants: function

# Computes the gradient of current tensor w.r.t. graph leaves.
- func: backward(Tensor self, Tensor? gradient=None, bool? retain_graph=None, bool create_graph=False) -> ()
  manual_kernel_registration: True
  variants: method

# DEPRECATED. Sets the tensor data held by this `Variable` to be the same as
# `new_data`.  It requires that `new_data` and `Variable` have compatible tensor
# type, by checking `_has_compatible_shallow_copy_type(this, new_data)`.
#
# This function is deprecated because it doesn't really make sense in a world
# where Variables *are* Tensors (as opposed to them containing tensors, which
# is what the previous interpretation was.)
- func: set_data(Tensor(a!) self, Tensor new_data) -> ()
  use_c10_dispatcher: full
  manual_kernel_registration: True
  variants: method

- func: data(Tensor self) -> Tensor
  use_c10_dispatcher: full
  manual_kernel_registration: True
  variants: method

# True if this `Variable` is a leaf and thus does not have a `grad_fn`.
- func: is_leaf(Tensor self) -> bool
  use_c10_dispatcher: full
  manual_kernel_registration: True
  variants: method

# Returns the output index of this variable from the forward operation that
# produced it.  Conversely, it returns the input index of the gradient `Node` to
# which this `Variable` is connected (because in the gradient computation,
# inputs and outputs switch meaning).  For example:
#
#   y0, y1, y2 = f(x)
#   assert y0.output_nr == 0
#   assert y1.output_nr == 1
#   assert y2.output_nr == 2
#
- func: output_nr(Tensor self) -> int
  use_c10_dispatcher: full
  manual_kernel_registration: True
  variants: method
  supports_named_tensor: True

- func: _version(Tensor self) -> int
  use_c10_dispatcher: full
  manual_kernel_registration: True
  variants: method

- func: requires_grad_(Tensor(a!) self, bool requires_grad=True) -> Tensor(a!)
  manual_kernel_registration: True
  variants: method

# Enables .grad attribute for non-leaf Tensors.
- func: retain_grad(Tensor(a!) self) -> ()
  use_c10_dispatcher: full
  manual_kernel_registration: True
  variants: method

- func: rename_(Tensor(a!) self, Dimname[]? names) -> Tensor(a!)
  variants: method
  supports_named_tensor: True

- func: rename(Tensor(a) self, Dimname[]? names) -> Tensor(a)
  variants: method
  supports_named_tensor: True

- func: align_to(Tensor(a) self, Dimname[] names) -> Tensor(a)
  variants: method
  supports_named_tensor: True

- func: align_to.ellipsis_idx(Tensor(a) self, Dimname[] order, int ellipsis_idx) -> Tensor(a)
  variants: method
  supports_named_tensor: True

- func: align_as(Tensor self, Tensor other) -> Tensor
  variants: method
  supports_named_tensor: True

- func: align_tensors(Tensor[] tensors) -> Tensor[]
  use_c10_dispatcher: full
  supports_named_tensor: True

- func: refine_names(Tensor(a) self, Dimname[] names) -> Tensor(a)
  variants: method
  supports_named_tensor: True

- func: unflatten.Dimname(Tensor self, Dimname dim, int[] sizes, Dimname[] names) -> Tensor
  variants: method
  supports_named_tensor: True

- func: unflatten.int(Tensor self, int dim, int[] sizes, Dimname[] names) -> Tensor
  variants: method
  supports_named_tensor: True

- func: _use_cudnn_ctc_loss(Tensor log_probs, Tensor targets, int[] input_lengths, int[] target_lengths, int blank) -> bool
  use_c10_dispatcher: full
  dispatch:
    CUDA: _use_cudnn_ctc_loss

- func: _cudnn_ctc_loss(Tensor log_probs, Tensor targets, int[] input_lengths, int[] target_lengths, int blank, bool deterministic, bool zero_infinity) -> (Tensor, Tensor)
  use_c10_dispatcher: full
  dispatch:
    CUDA: _cudnn_ctc_loss

- func: _use_cudnn_rnn_flatten_weight() -> bool
  use_c10_dispatcher: full

- func: _cudnn_rnn_flatten_weight(Tensor[] weight_arr, int weight_stride0, int input_size, int mode, int hidden_size, int num_layers, bool batch_first, bool bidirectional) -> Tensor
  use_c10_dispatcher: full
  dispatch:
    CUDA: _cudnn_rnn_flatten_weight

- func: _cudnn_rnn(Tensor input, Tensor[] weight, int weight_stride0, Tensor? weight_buf, Tensor hx, Tensor? cx, int mode, int hidden_size, int num_layers, bool batch_first, float dropout, bool train, bool bidirectional, int[] batch_sizes, Tensor? dropout_state) -> (Tensor, Tensor, Tensor, Tensor, Tensor)
  dispatch:
    CUDA: _cudnn_rnn

- func: _cudnn_rnn_backward(Tensor input, Tensor[] weight, int weight_stride0, Tensor weight_buf, Tensor hx, Tensor? cx, Tensor output, Tensor? grad_output, Tensor? grad_hy, Tensor? grad_cy, int mode, int hidden_size, int num_layers, bool batch_first, float dropout, bool train, bool bidirectional, int[] batch_sizes, Tensor? dropout_state, Tensor reserve, bool[4] output_mask) -> (Tensor, Tensor, Tensor, Tensor[])
  dispatch:
    CUDA: _cudnn_rnn_backward

- func: _cudnn_init_dropout_state(float dropout, bool train, int dropout_seed, *, ScalarType dtype, Layout layout, Device device, bool pin_memory=False) -> Tensor
  dispatch:
    CUDA: _cudnn_init_dropout_state

- func: _debug_has_internal_overlap(Tensor self) -> int
  use_c10_dispatcher: full
  variants: function

- func: _fused_dropout(Tensor self, float p, Generator? generator=None) -> (Tensor, Tensor)
  variants: function
  dispatch:
     CUDA: fused_dropout_cuda
  supports_named_tensor: True

- func: _masked_scale(Tensor self, Tensor mask, float scale) -> Tensor
  use_c10_dispatcher: full
  variants: function
  dispatch:
     CUDA: masked_scale_cuda

- func: _sobol_engine_draw(Tensor quasi, int n, Tensor sobolstate, int dimension, int num_generated, ScalarType? dtype) -> (Tensor, Tensor)

- func: _sobol_engine_ff_(Tensor(a!) self, int n, Tensor sobolstate, int dimension, int num_generated) -> Tensor(a!)

- func: _sobol_engine_scramble_(Tensor(a!) self, Tensor ltm, int dimension) -> Tensor(a!)

- func: _sobol_engine_initialize_state_(Tensor(a!) self, int dimension) -> Tensor(a!)

- func: _reshape_from_tensor(Tensor self, Tensor shape) -> Tensor
  use_c10_dispatcher: full

- func: _shape_as_tensor(Tensor self) -> Tensor
  use_c10_dispatcher: full

- func: dropout(Tensor input, float p, bool train) -> Tensor
  use_c10_dispatcher: full
  supports_named_tensor: True

- func: dropout_(Tensor(a!) self, float p, bool train) -> Tensor(a!)
  supports_named_tensor: True

- func: feature_dropout(Tensor input, float p, bool train) -> Tensor
  use_c10_dispatcher: full

- func: feature_dropout_(Tensor(a!) self, float p, bool train) -> Tensor(a!)

- func: alpha_dropout(Tensor input, float p, bool train) -> Tensor
  use_c10_dispatcher: full

- func: alpha_dropout_(Tensor(a!) self, float p, bool train) -> Tensor(a!)

- func: feature_alpha_dropout(Tensor input, float p, bool train) -> Tensor
  use_c10_dispatcher: full

- func: feature_alpha_dropout_(Tensor(a!) self, float p, bool train) -> Tensor(a!)

- func: abs(Tensor self) -> Tensor
  use_c10_dispatcher: full
  variants: function, method
  supports_named_tensor: True

- func: abs_(Tensor(a!) self) -> Tensor(a!)
  variants: function, method
  supports_named_tensor: True

- func: abs.out(Tensor self, *, Tensor(a!) out) -> Tensor(a!)
  supports_named_tensor: True

- func: absolute(Tensor self) -> Tensor
  use_c10_dispatcher: full
  variants: function, method
  dispatch:
    CPU: abs
    CUDA: abs
  supports_named_tensor: True

- func: absolute_(Tensor(a!) self) -> Tensor(a!)
  variants: function, method
  dispatch:
    CPU: abs_
    CUDA: abs_
  supports_named_tensor: True

- func: absolute.out(Tensor self, *, Tensor(a!) out) -> Tensor(a!)
  dispatch:
    CPU: abs_out
    CUDA: abs_out
  supports_named_tensor: True

- func: angle(Tensor self) -> Tensor
  use_c10_dispatcher: full
  variants: function, method
  supports_named_tensor: True

- func: angle.out(Tensor self, *, Tensor(a!) out) -> Tensor(a!)
  supports_named_tensor: True

- func: real(Tensor self) -> Tensor
  use_c10_dispatcher: full
  variants: function
  supports_named_tensor: True

- func: imag(Tensor self) -> Tensor
  use_c10_dispatcher: full
  variants: function
  supports_named_tensor: True

# Temporary methods for getting the real and imaginary values in complex tensors. These are needed
# until we support real and imag as tensor attributes which is blocked by the untyped storage task
# TODO: remove these methods when we add real and imag as tensor attributes

- func: copy_real(Tensor self) -> Tensor
  use_c10_dispatcher: full
  variants: function, method
  supports_named_tensor: True

- func: copy_real.out(Tensor self, *, Tensor(a!) out) -> Tensor(a!)
  variants: function
  supports_named_tensor: True

- func: copy_imag(Tensor self) -> Tensor
  use_c10_dispatcher: full
  variants: function, method
  supports_named_tensor: True

- func: copy_imag.out(Tensor self, *, Tensor(a!) out) -> Tensor(a!)
  variants: function
  supports_named_tensor: True

- func: conj(Tensor self) -> Tensor
  use_c10_dispatcher: full
  variants: function, method
  supports_named_tensor: True

- func: conj.out(Tensor self, *, Tensor(a!) out) -> Tensor(a!)
  supports_named_tensor: True

- func: acos(Tensor self) -> Tensor
  use_c10_dispatcher: full
  supports_named_tensor: True
  variants: function, method

- func: acos_(Tensor(a!) self) -> Tensor(a!)
  supports_named_tensor: True
  variants: function, method

- func: acos.out(Tensor self, *, Tensor(a!) out) -> Tensor(a!)
  supports_named_tensor: True

- func: avg_pool1d(Tensor self, int[1] kernel_size, int[1] stride=[], int[1] padding=0, bool ceil_mode=False, bool count_include_pad=True) -> Tensor

- func: adaptive_avg_pool1d(Tensor self, int[1] output_size) -> Tensor

# Return: (Tensor output, Tensor indices)
- func: adaptive_max_pool1d(Tensor self, int[1] output_size) -> (Tensor, Tensor)

- func: add.Tensor(Tensor self, Tensor other, *, Scalar alpha=1) -> Tensor
  use_c10_dispatcher: full
  variants: function, method
  dispatch:
    CPU: add
    CUDA: add
    SparseCPU: add_sparse
    SparseCUDA: add_sparse
    MkldnnCPU: mkldnn_add
  supports_named_tensor: True

- func: add_.Tensor(Tensor(a!) self, Tensor other, *, Scalar alpha=1) -> Tensor(a!)
  variants: method
  dispatch:
    CPU: add_
    CUDA: add_
    SparseCPU: add_sparse_
    SparseCUDA: add_sparse_
    MkldnnCPU: mkldnn_add_
  supports_named_tensor: True

- func: add.out(Tensor self, Tensor other, *, Scalar alpha=1, Tensor(a!) out) -> Tensor(a!)
  dispatch:
    CPU: add_out
    CUDA: add_out
    SparseCPU: add_out_sparse_cpu
    SparseCUDA: add_out_sparse_cuda
    MkldnnCPU: mkldnn_add_out
  supports_named_tensor: True

# For C++ only, until we have conversion from C++ numbers to Tensor
- func: add.Scalar(Tensor self, Scalar other, Scalar alpha=1) -> Tensor
  use_c10_dispatcher: full
  variants: function, method
  supports_named_tensor: True

- func: add_.Scalar(Tensor(a!) self, Scalar other, Scalar alpha=1) -> Tensor(a!)
  variants: method
  supports_named_tensor: True

- func: addmv(Tensor self, Tensor mat, Tensor vec, *, Scalar beta=1, Scalar alpha=1) -> Tensor
  use_c10_dispatcher: full
  variants: function, method
  supports_named_tensor: True

- func: addmv_(Tensor(a!) self, Tensor mat, Tensor vec, *, Scalar beta=1, Scalar alpha=1) -> Tensor(a!)
  variants: function, method
  supports_named_tensor: True

- func: addmv.out(Tensor self, Tensor mat, Tensor vec, *, Scalar beta=1, Scalar alpha=1, Tensor(a!) out) -> Tensor(a!)
  supports_named_tensor: True

- func: _addmv_impl_(Tensor(a!) self, Tensor self2, Tensor mat, Tensor vec, *, Scalar beta=1, Scalar alpha=1) -> Tensor(a!)
  dispatch:
    CPU: addmv_impl_cpu
    CUDA: addmv_impl_cuda

- func: addr(Tensor self, Tensor vec1, Tensor vec2, *, Scalar beta=1, Scalar alpha=1) -> Tensor
  use_c10_dispatcher: full
  variants: function, method

- func: addr_(Tensor(a!) self, Tensor vec1, Tensor vec2, *, Scalar beta=1, Scalar alpha=1) -> Tensor(a!)
  variants: method

- func: addr.out(Tensor self, Tensor vec1, Tensor vec2, *, Scalar beta=1, Scalar alpha=1, Tensor(a!) out) -> Tensor(a!)

- func: affine_grid_generator(Tensor theta, int[] size, bool align_corners) -> Tensor
  use_c10_dispatcher: full
  variants: function

- func: affine_grid_generator_backward(Tensor grad, int[] size, bool align_corners) -> Tensor
  use_c10_dispatcher: full
  variants: function

- func: all.dim(Tensor self, int dim, bool keepdim=False) -> Tensor
  use_c10_dispatcher: full
  variants: function, method

- func: all.out(Tensor self, int dim, bool keepdim=False, *, Tensor(a!) out) -> Tensor(a!)

- func: all.dimname(Tensor self, Dimname dim, bool keepdim=False) -> Tensor
  variants: function, method

- func: all.dimname_out(Tensor self, Dimname dim, bool keepdim=False, *, Tensor(a!) out) -> Tensor(a!)

- func: allclose(Tensor self, Tensor other, float rtol=1e-05, float atol=1e-08, bool equal_nan=False) -> bool
  use_c10_dispatcher: full
  variants: function, method

- func: any.dim(Tensor self, int dim, bool keepdim=False) -> Tensor
  use_c10_dispatcher: full
  variants: function, method

- func: any.out(Tensor self, int dim, bool keepdim=False, *, Tensor(a!) out) -> Tensor(a!)

- func: any.dimname(Tensor self, Dimname dim, bool keepdim=False) -> Tensor
  variants: function, method

- func: any.dimname_out(Tensor self, Dimname dim, bool keepdim=False, *, Tensor(a!) out) -> Tensor(a!)

- func: arange(Scalar end, *, ScalarType? dtype=None, Layout? layout=None, Device? device=None, bool? pin_memory=None) -> Tensor

- func: arange.start(Scalar start, Scalar end, *, ScalarType? dtype=None, Layout? layout=None, Device? device=None, bool? pin_memory=None) -> Tensor

- func: arange.start_step(Scalar start, Scalar end, Scalar step, *, ScalarType? dtype=None, Layout? layout=None, Device? device=None, bool? pin_memory=None) -> Tensor

- func: arange.out(Scalar end, *, Tensor(a!) out) -> Tensor(a!)

- func: arange.start_out(Scalar start, Scalar end, Scalar step=1, *, Tensor(a!) out) -> Tensor(a!)
  dispatch:
    CPU: arange_cpu_out
    CUDA: arange_cuda_out

# This function is a temporary hack to allow tracing of arange like constructs with dynamic
# bounds on arange.  Normal arange is not traceable because it does not take any tensor inputs;
# if the range you need is based on another tensor, calling this function directly will
# preserve tracing.  Get rid of this when arange can directly take tensors for bounds
# (so that it can be traced directly).
- func: _dim_arange(Tensor like, int dim) -> Tensor
  use_c10_dispatcher: full

- func: argmax(Tensor self, int? dim=None, bool keepdim=False) -> Tensor
  variants: function, method
  dispatch:
    CPU: argmax
    CUDA: argmax

- func: argmin(Tensor self, int? dim=None, bool keepdim=False) -> Tensor
  variants: function, method
  dispatch:
    CPU: argmin
    CUDA: argmin

- func: as_strided(Tensor(a) self, int[] size, int[] stride, int? storage_offset=None) -> Tensor(a)
  use_c10_dispatcher: full
  variants: function, method
  dispatch:
    CPU: as_strided_tensorimpl
    CUDA: as_strided_tensorimpl
    QuantizedCPU: as_strided_qtensorimpl
    QuantizedCUDA: as_strided_qtensorimpl
  device_guard: False
  supports_named_tensor: True

- func: as_strided_(Tensor(a!) self, int[] size, int[] stride, int? storage_offset=None) -> Tensor(a!)
  variants: function, method
  device_guard: False

- func: asin(Tensor self) -> Tensor
  use_c10_dispatcher: full
  supports_named_tensor: True
  variants: function, method

- func: asin_(Tensor(a!) self) -> Tensor(a!)
  supports_named_tensor: True
  variants: function, method

- func: asin.out(Tensor self, *, Tensor(a!) out) -> Tensor(a!)
  supports_named_tensor: True

- func: atan(Tensor self) -> Tensor
  use_c10_dispatcher: full
  supports_named_tensor: True
  variants: function, method

- func: atan_(Tensor(a!) self) -> Tensor(a!)
  supports_named_tensor: True
  variants: function, method
  dispatch:
    CPU: _atan__cpu
    CUDA: _atan__cuda

- func: atan.out(Tensor self, *, Tensor(a!) out) -> Tensor(a!)
  supports_named_tensor: True
  dispatch:
    CPU: _atan_out_cpu
    CUDA: _atan_out_cuda

- func: baddbmm(Tensor self, Tensor batch1, Tensor batch2, *, Scalar beta=1, Scalar alpha=1) -> Tensor
  use_c10_dispatcher: full
  variants: function, method
  dispatch:
    CPU: baddbmm_cpu
    CUDA: baddbmm_cuda

- func: baddbmm_(Tensor(a!) self, Tensor batch1, Tensor batch2, *, Scalar beta=1, Scalar alpha=1) -> Tensor(a!)
  variants: method
  dispatch:
    CPU: baddbmm__cpu
    CUDA: baddbmm__cuda

- func: _baddbmm_mkl_(Tensor(a!) self, Tensor batch1, Tensor batch2, *, Scalar beta=1, Scalar alpha=1) -> Tensor(a!)
  variants: function

- func: baddbmm.out(Tensor self, Tensor batch1, Tensor batch2, *, Scalar beta=1, Scalar alpha=1, Tensor(a!) out) -> Tensor(a!)
  variants: function
  dispatch:
    CPU: baddbmm_out_cpu
    CUDA: baddbmm_out_cuda

- func: bartlett_window(int window_length, *, ScalarType? dtype=None, Layout? layout=None, Device? device=None, bool? pin_memory=None) -> Tensor

- func: bartlett_window.periodic(int window_length, bool periodic, *, ScalarType? dtype=None, Layout? layout=None, Device? device=None, bool? pin_memory=None) -> Tensor

- func: batch_norm(Tensor input, Tensor? weight, Tensor? bias, Tensor? running_mean, Tensor? running_var, bool training, float momentum, float eps, bool cudnn_enabled) -> Tensor

- func: quantized_batch_norm(Tensor input, Tensor? weight, Tensor? bias, Tensor mean, Tensor var, float eps, float output_scale, int output_zero_point) -> Tensor
  requires_tensor: True
  dispatch:
    QuantizedCPU: quantized_batch_norm

- func: _batch_norm_impl_index(Tensor input, Tensor? weight, Tensor? bias, Tensor? running_mean, Tensor? running_var, bool training, float momentum, float eps, bool cudnn_enabled) -> (Tensor, Tensor, Tensor, Tensor, int)

- func: _batch_norm_impl_index_backward(int impl_index, Tensor input, Tensor grad_output, Tensor? weight, Tensor? running_mean, Tensor? running_var, Tensor? save_mean, Tensor? save_var_transform, bool train, float eps, bool[3] output_mask, Tensor reservedSpace) -> (Tensor, Tensor, Tensor)

# Sample bernoulli with values in `self` as probability.
- func: bernoulli(Tensor self, *, Generator? generator=None) -> Tensor
  variants: function, method
  supports_named_tensor: True

- func: bernoulli.out(Tensor self, *, Generator? generator=None, Tensor(a!) out) -> Tensor(a!)
  variants: function
  supports_named_tensor: True

- func: bernoulli_.Tensor(Tensor(a!) self, Tensor p, *, Generator? generator=None) -> Tensor(a!)
  variants: method
  dispatch:
    CPU: bernoulli_tensor_cpu_
    CUDA: bernoulli_tensor_cuda_
  supports_named_tensor: True

- func: bernoulli_.float(Tensor(a!) self, float p=0.5, *, Generator? generator=None) -> Tensor(a!)
  variants: method
  dispatch:
    CPU: bernoulli_scalar_cpu_
    CUDA: bernoulli_scalar_cuda_
  supports_named_tensor: True

# This out-of-place version isn't used explicitly, but needed by jit.
# There is no default valid on `p` here because it would introduce ambiguity
# with `bernoulli(Tensor self, *, Generator? generator=None)` declaration.
- func: bernoulli.p(Tensor self, float p, *, Generator? generator=None) -> Tensor
  variants: function, method

- func: bilinear(Tensor input1, Tensor input2, Tensor weight, Tensor? bias) -> Tensor

- func: binary_cross_entropy(Tensor self, Tensor target, Tensor? weight=None, int reduction=Mean) -> Tensor
  python_module: nn
  variants: function
  dispatch:
    CPU: binary_cross_entropy_cpu
    CUDA: binary_cross_entropy_cuda

- func: binary_cross_entropy.out(Tensor self, Tensor target, Tensor? weight=None, int reduction=Mean, *, Tensor(a!) out) -> Tensor(a!)
  python_module: nn
  variants: function
  dispatch:
    CPU: binary_cross_entropy_out_cpu
    CUDA: binary_cross_entropy_out_cuda

- func: binary_cross_entropy_backward(Tensor grad_output, Tensor self, Tensor target, Tensor? weight=None, int reduction=Mean) -> Tensor
  python_module: nn
  variants: function
  dispatch:
    CPU: binary_cross_entropy_backward_cpu
    CUDA: binary_cross_entropy_backward_cuda

- func: binary_cross_entropy_backward.grad_input(Tensor grad_output, Tensor self, Tensor target, Tensor? weight=None, int reduction=Mean, *, Tensor(a!) grad_input) -> Tensor(a!)
  python_module: nn
  variants: function
  dispatch:
    CPU: binary_cross_entropy_backward_out_cpu
    CUDA: binary_cross_entropy_backward_out_cuda

- func: binary_cross_entropy_with_logits(Tensor self, Tensor target, Tensor? weight=None, Tensor? pos_weight=None, int reduction=Mean) -> Tensor
  variants: function

- func: binary_cross_entropy_with_logits_backward(Tensor grad_output, Tensor self, Tensor target, Tensor? weight=None, Tensor? pos_weight=None, int reduction=Mean) -> Tensor
  variants: function

- func: bincount(Tensor self, Tensor? weights=None, int minlength=0) -> Tensor
  variants: function, method
  dispatch:
    CPU: _bincount_cpu
    CUDA: _bincount_cuda

- func: bitwise_not(Tensor self) -> Tensor
  use_c10_dispatcher: full
  supports_named_tensor: True
  variants: function, method

- func: bitwise_not_(Tensor(a!) self) -> Tensor(a!)
  supports_named_tensor: True
  variants: method

- func: bitwise_not.out(Tensor self, *, Tensor(a!) out) -> Tensor(a!)
  supports_named_tensor: True
  dispatch:
    CPU: bitwise_not_out
    CUDA: bitwise_not_out

- func: logical_not(Tensor self) -> Tensor
  supports_named_tensor: True
  variants: function, method

- func: logical_not_(Tensor(a!) self) -> Tensor(a!)
  supports_named_tensor: True
  variants: method

- func: logical_not.out(Tensor self, *, Tensor(a!) out) -> Tensor(a!)
  supports_named_tensor: True
  dispatch:
    CPU: logical_not_out
    CUDA: logical_not_out

- func: logical_xor(Tensor self, Tensor other) -> Tensor
  variants: function, method
  supports_named_tensor: True

- func: logical_xor_(Tensor(a!) self, Tensor other) -> Tensor(a!)
  variants: method
  supports_named_tensor: True

- func: logical_xor.out(Tensor self, Tensor other, *, Tensor(a!) out) -> Tensor(a!)
  dispatch:
    CPU: logical_xor_out
    CUDA: logical_xor_out
  supports_named_tensor: True

- func: logical_and(Tensor self, Tensor other) -> Tensor
  variants: function, method
  supports_named_tensor: True

- func: logical_and_(Tensor(a!) self, Tensor other) -> Tensor(a!)
  variants: method
  supports_named_tensor: True

- func: logical_and.out(Tensor self, Tensor other, *, Tensor(a!) out) -> Tensor(a!)
  dispatch:
    CPU: logical_and_out
    CUDA: logical_and_out
  supports_named_tensor: True

- func: logical_or(Tensor self, Tensor other) -> Tensor
  variants: function, method
  supports_named_tensor: True

- func: logical_or_(Tensor(a!) self, Tensor other) -> Tensor(a!)
  variants: method
  supports_named_tensor: True

- func: logical_or.out(Tensor self, Tensor other, *, Tensor(a!) out) -> Tensor(a!)
  dispatch:
    CPU: logical_or_out
    CUDA: logical_or_out
  supports_named_tensor: True

- func: blackman_window(int window_length, *, ScalarType? dtype=None, Layout? layout=None, Device? device=None, bool? pin_memory=None) -> Tensor

- func: blackman_window.periodic(int window_length, bool periodic, *, ScalarType? dtype=None, Layout? layout=None, Device? device=None, bool? pin_memory=None) -> Tensor

- func: bmm(Tensor self, Tensor mat2) -> Tensor
  use_c10_dispatcher: full
  variants: function, method
  dispatch:
    CPU: bmm_cpu
    CUDA: bmm_cuda
    SparseCPU: bmm_sparse_cpu
    SparseCUDA: bmm_sparse_cuda
  supports_named_tensor: True

- func: _bmm(Tensor self, Tensor mat2, *, bool deterministic=False) -> Tensor
  use_c10_dispatcher: full
  variants: function
  dispatch:
    SparseCUDA: _bmm_sparse_cuda
  supports_named_tensor: True

- func: bmm.out(Tensor self, Tensor mat2, *, Tensor(a!) out) -> Tensor(a!)
  variants: function
  dispatch:
    CPU: bmm_out_cpu
    CUDA: bmm_out_cuda
    SparseCPU: bmm_out_sparse_cpu
    SparseCUDA: bmm_out_sparse_cuda
  supports_named_tensor: True

- func: _bmm.out(Tensor self, Tensor mat2, *, bool deterministic=False, Tensor(a!) out) -> Tensor(a!)
  variants: function
  dispatch:
    SparseCUDA: _bmm_out_sparse_cuda
  supports_named_tensor: True

- func: broadcast_tensors(Tensor[] tensors) -> Tensor[]
  use_c10_dispatcher: full
  device_guard: False

- func: cat(Tensor[] tensors, int dim=0) -> Tensor
  use_c10_dispatcher: full
  supports_named_tensor: True

- func: cat.out(Tensor[] tensors, int dim=0, *, Tensor(a!) out) -> Tensor(a!)
  supports_named_tensor: True

- func: cat.names(Tensor[] tensors, Dimname dim) -> Tensor
  supports_named_tensor: True

- func: cat.names_out(Tensor[] tensors, Dimname dim, *, Tensor(a!) out) -> Tensor(a!)
  supports_named_tensor: True

- func: block_diag(Tensor[] tensors) -> Tensor
  variants: function

- func: ceil(Tensor self) -> Tensor
  use_c10_dispatcher: full
  supports_named_tensor: True
  variants: function, method

- func: ceil_(Tensor(a!) self) -> Tensor(a!)
  supports_named_tensor: True
  variants: function, method

- func: ceil.out(Tensor self, *, Tensor(a!) out) -> Tensor(a!)
  supports_named_tensor: True
  dispatch:
    CPU: ceil_out
    CUDA: ceil_out

- func: chain_matmul(Tensor[] matrices) -> Tensor
  use_c10_dispatcher: full
  variants: function

- func: chunk(Tensor(a) self, int chunks, int dim=0) -> Tensor(a)[]
  use_c10_dispatcher: full
  variants: function, method
  device_guard: False
  supports_named_tensor: True

- func: clamp(Tensor self, Scalar? min=None, Scalar? max=None) -> Tensor
  use_c10_dispatcher: full
  supports_named_tensor: True
  variants: function, method
  dispatch:
    CPU: clamp
    CUDA: clamp
    QuantizedCPU: quantized_clamp

- func: clamp_(Tensor(a!) self, Scalar? min=None, Scalar? max=None) -> Tensor(a!)
  supports_named_tensor: True
  variants: function, method
  dispatch:
    CPU: _clamp__cpu
    CUDA: _clamp__cuda

- func: clamp.out(Tensor self, Scalar? min=None, Scalar? max=None, *, Tensor(a!) out) -> Tensor(a!)
  supports_named_tensor: True
  dispatch:
    CPU: _clamp_out_cpu
    CUDA: _clamp_out_cuda

- func: clamp_max(Tensor self, Scalar max) -> Tensor
  use_c10_dispatcher: full
  supports_named_tensor: True
  variants: function, method

- func: clamp_max_(Tensor(a!) self, Scalar max) -> Tensor(a!)
  supports_named_tensor: True
  variants: function, method
  dispatch:
    CPU: _clamp_max__cpu
    CUDA: _clamp_max__cuda

- func: clamp_max.out(Tensor self, Scalar max, *, Tensor(a!) out) -> Tensor(a!)
  supports_named_tensor: True
  dispatch:
    CPU: _clamp_max_out_cpu
    CUDA: _clamp_max_out_cuda

- func: clamp_min(Tensor self, Scalar min) -> Tensor
  use_c10_dispatcher: full
  supports_named_tensor: True
  variants: function, method

- func: clamp_min_(Tensor(a!) self, Scalar min) -> Tensor(a!)
  supports_named_tensor: True
  variants: function, method
  dispatch:
    CPU: _clamp_min__cpu
    CUDA: _clamp_min__cuda

- func: clamp_min.out(Tensor self, Scalar min, *, Tensor(a!) out) -> Tensor(a!)
  supports_named_tensor: True
  dispatch:
    CPU: _clamp_min_out_cpu
    CUDA: _clamp_min_out_cuda

- func: cudnn_is_acceptable(Tensor self) -> bool
  use_c10_dispatcher: full
  device_guard: False

- func: constant_pad_nd(Tensor self, int[] pad, Scalar value=0) -> Tensor
  use_c10_dispatcher: full
  variants: function

- func: contiguous(Tensor self, *, MemoryFormat memory_format=contiguous_format) -> Tensor
  variants: method
  supports_named_tensor: True

- func: convolution(Tensor input, Tensor weight, Tensor? bias, int[] stride, int[] padding, int[] dilation, bool transposed, int[] output_padding, int groups) -> Tensor

- func: convolution_overrideable(Tensor input, Tensor weight, Tensor? bias, int[] stride, int[] padding, int[] dilation, bool transposed, int[] output_padding, int groups) -> Tensor

- func: convolution_backward_overrideable(Tensor grad_output, Tensor input, Tensor weight, int[] stride, int[] padding, int[] dilation, bool transposed, int[] output_padding, int groups, bool[3] output_mask) -> (Tensor grad_input, Tensor grad_weight, Tensor grad_bias)

- func: _convolution(Tensor input, Tensor weight, Tensor? bias, int[] stride, int[] padding, int[] dilation, bool transposed, int[] output_padding, int groups, bool benchmark, bool deterministic, bool cudnn_enabled) -> Tensor

- func: _convolution_nogroup(Tensor input, Tensor weight, Tensor? bias, int[] stride, int[] padding, int[] dilation, bool transposed, int[] output_padding) -> Tensor

- func: _convolution_double_backward(Tensor? ggI, Tensor? ggW, Tensor? ggb, Tensor gO, Tensor weight, Tensor self, int[] stride, int[] padding, int[] dilation, bool transposed, int[] output_padding, int groups, bool benchmark, bool deterministic, bool cudnn_enabled, bool[3] output_mask) -> (Tensor, Tensor, Tensor)

- func: conv1d(Tensor input, Tensor weight, Tensor? bias=None, int[1] stride=1, int[1] padding=0, int[1] dilation=1, int groups=1) -> Tensor

- func: conv2d(Tensor input, Tensor weight, Tensor? bias=None, int[2] stride=1, int[2] padding=0, int[2] dilation=1, int groups=1) -> Tensor

- func: conv3d(Tensor input, Tensor weight, Tensor? bias=None, int[3] stride=1, int[3] padding=0, int[3] dilation=1, int groups=1) -> Tensor

- func: conv_tbc(Tensor self, Tensor weight, Tensor bias, int pad=0) -> Tensor
  use_c10_dispatcher: full

- func: conv_tbc_backward(Tensor self, Tensor input, Tensor weight, Tensor bias, int pad) -> (Tensor, Tensor, Tensor)

# NB: we inherit the goofy argument order from PyTorch torch.nn.functional
- func: conv_transpose1d(Tensor input, Tensor weight, Tensor? bias=None, int[1] stride=1, int[1] padding=0, int[1] output_padding=0, int groups=1, int[1] dilation=1) -> Tensor

- func: conv_transpose2d.input(Tensor input, Tensor weight, Tensor? bias=None, int[2] stride=1, int[2] padding=0, int[2] output_padding=0, int groups=1, int[2] dilation=1) -> Tensor

- func: conv_transpose3d.input(Tensor input, Tensor weight, Tensor? bias=None, int[3] stride=1, int[3] padding=0, int[3] output_padding=0, int groups=1, int[3] dilation=1) -> Tensor

- func: copy_(Tensor(a!) self, Tensor src, bool non_blocking=False) -> Tensor(a!)
  manual_kernel_registration: True
  variants: method
  device_guard: False
  supports_named_tensor: True

- func: _copy_from(Tensor self, Tensor dst, bool non_blocking=False) -> Tensor
  use_c10_dispatcher: full
  dispatch: {}

- func: cos(Tensor self) -> Tensor
  use_c10_dispatcher: full
  supports_named_tensor: True
  variants: function, method

- func: cos_(Tensor(a!) self) -> Tensor(a!)
  supports_named_tensor: True
  variants: function, method
  dispatch:
    CPU: _cos__cpu
    CUDA: _cos__cuda

- func: cos.out(Tensor self, *, Tensor(a!) out) -> Tensor(a!)
  supports_named_tensor: True
  dispatch:
    CPU: _cos_out_cpu
    CUDA: _cos_out_cuda

- func: cosh(Tensor self) -> Tensor
  use_c10_dispatcher: full
  supports_named_tensor: True
  variants: function, method

- func: cosh_(Tensor(a!) self) -> Tensor(a!)
  supports_named_tensor: True
  variants: function, method

- func: cosh.out(Tensor self, *, Tensor(a!) out) -> Tensor(a!)
  supports_named_tensor: True

- func: cosine_embedding_loss(Tensor input1, Tensor input2, Tensor target, float margin=0.0, int reduction=Mean) -> Tensor
  use_c10_dispatcher: full

- func: cudnn_affine_grid_generator(Tensor theta, int N, int C, int H, int W) -> Tensor grid
  use_c10_dispatcher: full
  dispatch:
    CUDA: cudnn_affine_grid_generator_forward

# TODO: Why do I have to call this grad?!
- func: cudnn_affine_grid_generator_backward(Tensor grad, int N, int C, int H, int W) -> Tensor grad_theta
  use_c10_dispatcher: full
  dispatch:
    CUDA: cudnn_affine_grid_generator_backward

- func: cudnn_batch_norm(Tensor input, Tensor weight, Tensor? bias, Tensor? running_mean, Tensor? running_var, bool training, float exponential_average_factor, float epsilon) -> (Tensor, Tensor, Tensor, Tensor)
  dispatch:
    CUDA: cudnn_batch_norm

# NB: You can only use this if you used cudnn_batch_norm training=True
- func: cudnn_batch_norm_backward(Tensor input, Tensor grad_output, Tensor weight, Tensor? running_mean, Tensor? running_var, Tensor? save_mean, Tensor? save_var, float epsilon, Tensor reserveSpace) -> (Tensor, Tensor, Tensor)
  dispatch:
    CUDA: cudnn_batch_norm_backward

- func: cudnn_convolution.deprecated(Tensor self, Tensor weight, Tensor? bias, int[] padding, int[] stride, int[] dilation, int groups, bool benchmark, bool deterministic) -> Tensor
  dispatch:
    CUDA: cudnn_convolution_deprecated

- func: cudnn_convolution(Tensor self, Tensor weight, int[] padding, int[] stride, int[] dilation, int groups, bool benchmark, bool deterministic) -> Tensor
  use_c10_dispatcher: full
  dispatch:
    CUDA: cudnn_convolution

- func: cudnn_convolution_backward_input(int[] self_size, Tensor grad_output, Tensor weight, int[] padding, int[] stride, int[] dilation, int groups, bool benchmark, bool deterministic) -> Tensor
  use_c10_dispatcher: full
  dispatch:
    CUDA: cudnn_convolution_backward_input

- func: cudnn_convolution_backward(Tensor self, Tensor grad_output, Tensor weight, int[] padding, int[] stride, int[] dilation, int groups, bool benchmark, bool deterministic, bool[2] output_mask) -> (Tensor, Tensor)
  use_c10_dispatcher: full
  dispatch:
    CUDA: cudnn_convolution_backward

- func: cudnn_convolution_backward_weight(int[] weight_size, Tensor grad_output, Tensor self, int[] padding, int[] stride, int[] dilation, int groups, bool benchmark, bool deterministic) -> Tensor
  use_c10_dispatcher: full
  dispatch:
    CUDA: cudnn_convolution_backward_weight

- func: cudnn_convolution_transpose.deprecated(Tensor self, Tensor weight, Tensor? bias, int[] padding, int[] output_padding, int[] stride, int[] dilation, int groups, bool benchmark, bool deterministic) -> Tensor
  dispatch:
    CUDA: cudnn_convolution_transpose_deprecated

- func: cudnn_convolution_transpose(Tensor self, Tensor weight, int[] padding, int[] output_padding, int[] stride, int[] dilation, int groups, bool benchmark, bool deterministic) -> Tensor
  use_c10_dispatcher: full
  dispatch:
    CUDA: cudnn_convolution_transpose

# NB: output_padding not strictly needed here, but it's helpful for the float
# backwards
- func: cudnn_convolution_transpose_backward(Tensor self, Tensor grad_output, Tensor weight, int[] padding, int[] output_padding, int[] stride, int[] dilation, int groups, bool benchmark, bool deterministic, bool[2] output_mask) -> (Tensor, Tensor)
  use_c10_dispatcher: full
  dispatch:
    CUDA: cudnn_convolution_transpose_backward

- func: cudnn_convolution_transpose_backward_input(Tensor grad_output, Tensor weight, int[] padding, int[] stride, int[] dilation, int groups, bool benchmark, bool deterministic) -> Tensor
  use_c10_dispatcher: full
  dispatch:
    CUDA: cudnn_convolution_transpose_backward_input

- func: cudnn_convolution_transpose_backward_weight(int[] weight_size, Tensor grad_output, Tensor self, int[] padding, int[] stride, int[] dilation, int groups, bool benchmark, bool deterministic) -> Tensor
  use_c10_dispatcher: full
  dispatch:
    CUDA: cudnn_convolution_transpose_backward_weight

# NB: input is special cased in a way I don't quite understand
- func: cudnn_grid_sampler(Tensor self, Tensor grid) -> Tensor output
  use_c10_dispatcher: full
  dispatch:
    CUDA: cudnn_grid_sampler_forward

- func: cudnn_grid_sampler_backward(Tensor self, Tensor grid, Tensor grad_output) -> (Tensor grad_self, Tensor grad_grid)
  dispatch:
    CUDA: cudnn_grid_sampler_backward

- func: cummax(Tensor self, int dim) -> (Tensor values, Tensor indices)
  supports_named_tensor: True
  variants: function, method

- func: cummax.out(Tensor self, int dim, *, Tensor(a!) values, Tensor(b!) indices) -> (Tensor(a!) values, Tensor(b!) indices)
  supports_named_tensor: True

- func: cummax.dimname(Tensor self, Dimname dim) -> (Tensor values, Tensor indices)
  supports_named_tensor: True
  variants: function, method

- func: cummax.dimname_out(Tensor self, Dimname dim, *, Tensor(a!) values, Tensor(b!) indices) -> (Tensor(a!) values, Tensor(b!) indices)
  supports_named_tensor: True

- func: _cummax_helper(Tensor self, Tensor(a!) values, Tensor(b!) indices, int dim) -> ()
  variants: function
  dispatch:
    CPU: cummax_helper_cpu
    CUDA: cummax_helper_cuda

- func: cummin(Tensor self, int dim) -> (Tensor values, Tensor indices)
  supports_named_tensor: True
  variants: function, method

- func: cummin.out(Tensor self, int dim, *, Tensor(a!) values, Tensor(b!) indices) -> (Tensor(a!) values, Tensor(b!) indices)
  supports_named_tensor: True

- func: cummin.dimname(Tensor self, Dimname dim) -> (Tensor values, Tensor indices)
  supports_named_tensor: True
  variants: function, method

- func: cummin.dimname_out(Tensor self, Dimname dim, *, Tensor(a!) values, Tensor(b!) indices) -> (Tensor(a!) values, Tensor(b!) indices)
  supports_named_tensor: True

- func: _cummin_helper(Tensor self, Tensor(a!) values, Tensor(b!) indices, int dim) -> ()
  variants: function
  dispatch:
    CPU: cummin_helper_cpu
    CUDA: cummin_helper_cuda

- func: cumprod(Tensor self, int dim, *, ScalarType? dtype=None) -> Tensor
  supports_named_tensor: True
  variants: function, method

- func: cumprod.out(Tensor self, int dim, *, ScalarType? dtype=None, Tensor(a!) out) -> Tensor(a!)
  supports_named_tensor: True

- func: cumprod.dimname(Tensor self, Dimname dim, *, ScalarType? dtype=None) -> Tensor
  supports_named_tensor: True
  variants: function, method

- func: cumprod.dimname_out(Tensor self, Dimname dim, *, ScalarType? dtype=None, Tensor(a!) out) -> Tensor(a!)
  supports_named_tensor: True

- func: cumsum(Tensor self, int dim, *, ScalarType? dtype=None) -> Tensor
  supports_named_tensor: True
  variants: function, method

- func: cumsum.out(Tensor self, int dim, *, ScalarType? dtype=None, Tensor(a!) out) -> Tensor(a!)
  supports_named_tensor: True

- func: cumsum.dimname(Tensor self, Dimname dim, *, ScalarType? dtype=None) -> Tensor
  supports_named_tensor: True
  variants: function, method

- func: cumsum.dimname_out(Tensor self, Dimname dim, *, ScalarType? dtype=None, Tensor(a!) out) -> Tensor(a!)
  supports_named_tensor: True

- func: ctc_loss.IntList(Tensor log_probs, Tensor targets, int[] input_lengths, int[] target_lengths, int blank=0, int reduction=Mean, bool zero_infinity=False) -> Tensor
  use_c10_dispatcher: full

# convenience function that converts to intlists for you
- func: ctc_loss.Tensor(Tensor log_probs, Tensor targets, Tensor input_lengths, Tensor target_lengths, int blank=0, int reduction=Mean, bool zero_infinity=False) -> Tensor
  use_c10_dispatcher: full

- func: _ctc_loss(Tensor log_probs, Tensor targets, int[] input_lengths, int[] target_lengths, int blank=0, bool zero_infinity=False) -> (Tensor, Tensor)
  use_c10_dispatcher: full
  dispatch:
    CPU:  ctc_loss_cpu
    CUDA: ctc_loss_gpu

- func: _ctc_loss_backward(Tensor grad, Tensor log_probs, Tensor targets, int[] input_lengths, int[] target_lengths, Tensor neg_log_likelihood, Tensor log_alpha, int blank, bool zero_infinity=False) -> Tensor
  use_c10_dispatcher: full
  dispatch:
    CPU: ctc_loss_backward_cpu
    CUDA: ctc_loss_backward_gpu

- func: det(Tensor self) -> Tensor
  use_c10_dispatcher: full
  variants: function, method

- func: diag_embed(Tensor self, int offset=0, int dim1=-2, int dim2=-1) -> Tensor
  use_c10_dispatcher: full
  variants: function, method

- func: diagflat(Tensor self, int offset=0) -> Tensor
  use_c10_dispatcher: full
  variants: function, method

- func: diagonal(Tensor(a) self, int offset=0, int dim1=0, int dim2=1) -> Tensor(a)
  variants: function, method
  supports_named_tensor: True

- func: diagonal.Dimname(Tensor(a) self, *, Dimname outdim, Dimname dim1, Dimname dim2, int offset=0) -> Tensor(a)
  variants: function, method
  supports_named_tensor: True

- func: fill_diagonal_(Tensor(a!) self, Scalar fill_value, bool wrap=False) -> Tensor(a!)
  variants: method

- func: div.Tensor(Tensor self, Tensor other) -> Tensor
  use_c10_dispatcher: full
  variants: function, method
  dispatch:
    CPU: div
    CUDA: div
    SparseCPU: div_sparse
    SparseCUDA: div_sparse
  supports_named_tensor: True

- func: div_.Tensor(Tensor(a!) self, Tensor other) -> Tensor(a!)
  variants: method
  dispatch:
    CPU: div_
    CUDA: div_
    SparseCPU: div_sparse_
    SparseCUDA: div_sparse_
  supports_named_tensor: True

- func: div.out(Tensor self, Tensor other, *, Tensor(a!) out) -> Tensor(a!)
  dispatch:
    CPU: div_out
    CUDA: div_out
    SparseCPU: div_out_sparse_zerodim
    SparseCUDA: div_out_sparse_zerodim
  supports_named_tensor: True

# For C++ only, until we have conversion from C++ numbers to Tensor
- func: div.Scalar(Tensor self, Scalar other) -> Tensor
  use_c10_dispatcher: full
  variants: function, method
  supports_named_tensor: True

- func: div_.Scalar(Tensor(a!) self, Scalar other) -> Tensor(a!)
  variants: method
  supports_named_tensor: True

- func: dot(Tensor self, Tensor tensor) -> Tensor
  use_c10_dispatcher: full
  variants: function, method
  dispatch:
    CPU: legacy::cpu::_th_dot
    CUDA: legacy::cuda::_th_dot
  supports_named_tensor: True

- func: dot.out(Tensor self, Tensor tensor, *, Tensor(a!) out) -> Tensor(a!)
  supports_named_tensor: True

- func: einsum(str equation, Tensor[] tensors) -> Tensor
  use_c10_dispatcher: full

- func: embedding(Tensor weight, Tensor indices, int padding_idx=-1, bool scale_grad_by_freq=False, bool sparse=False) -> Tensor
  use_c10_dispatcher: full

- func: embedding_backward(Tensor grad, Tensor indices, int num_weights, int padding_idx, bool scale_grad_by_freq, bool sparse) -> Tensor
  use_c10_dispatcher: full

- func: embedding_dense_backward(Tensor grad_output, Tensor indices, int num_weights, int padding_idx, bool scale_grad_by_freq) -> Tensor
  use_c10_dispatcher: full
  dispatch:
    CPU: embedding_dense_backward_cpu
    CUDA: embedding_dense_backward_cuda

- func: embedding_renorm_(Tensor(a!) self, Tensor indices, float max_norm, float norm_type) -> Tensor(a!)
  dispatch:
    CPU: embedding_renorm_cpu_
    CUDA: embedding_renorm_cuda_

- func: embedding_sparse_backward(Tensor grad, Tensor indices, int num_weights, int padding_idx, bool scale_grad_by_freq) -> Tensor
  use_c10_dispatcher: full

# NOTE [ embedding_bag Native Functions ]
# The `_embedding_bag.*` variants assume that input tensors except for `weight`,
# e.g. `indices` and `offsets` (and `offset2bag`), are contiguous.
# We really only need to enforce this for `_embedding_bag` (the forward) because
# the backward inputs are the same as forward ones.
# The above `embedding_bag` wrapper is created to achieve this, e.g.,
# applying indices = indices.contiguous().
# The backward functions apply a check that these input tensors are contiguous.

- func: embedding_bag(Tensor weight, Tensor indices, Tensor offsets, bool scale_grad_by_freq=False, int mode=0, bool sparse=False, Tensor? per_sample_weights=None, bool include_last_offset=False) -> (Tensor, Tensor, Tensor, Tensor)

- func: _embedding_bag(Tensor weight, Tensor indices, Tensor offsets, bool scale_grad_by_freq=False, int mode=0, bool sparse=False, Tensor? per_sample_weights=None, bool include_last_offset=False) -> (Tensor, Tensor, Tensor, Tensor)
  dispatch:
    CPU: _embedding_bag_cpu
    CUDA: _embedding_bag_cuda

- func: _embedding_bag_backward(Tensor grad, Tensor indices, Tensor offsets, Tensor offset2bag, Tensor bag_size, Tensor maximum_indices, int num_weights, bool scale_grad_by_freq, int mode, bool sparse, Tensor? per_sample_weights) -> Tensor

- func: _embedding_bag_sparse_backward(Tensor grad, Tensor indices, Tensor offsets, Tensor offset2bag, Tensor bag_size, int num_weights, bool scale_grad_by_freq, int mode, Tensor? per_sample_weights) -> Tensor

- func: _embedding_bag_dense_backward(Tensor grad, Tensor indices, Tensor offsets, Tensor offset2bag, Tensor bag_size, Tensor maximum_indices, int num_weights, bool scale_grad_by_freq, int mode, Tensor? per_sample_weights) -> Tensor
  dispatch:
    CPU: _embedding_bag_dense_backward_cpu
    CUDA: _embedding_bag_dense_backward_cuda

- func: _embedding_bag_per_sample_weights_backward(Tensor grad, Tensor weight, Tensor indices, Tensor offsets, Tensor offset2bag, int mode) -> Tensor
  use_c10_dispatcher: full
  dispatch:
    CPU: _embedding_bag_per_sample_weights_backward_cpu
    CUDA: _embedding_bag_per_sample_weights_backward_cuda

- func: empty.names(int[] size, *, Dimname[]? names, ScalarType? dtype=None, Layout? layout=None, Device? device=None, bool? pin_memory=None, MemoryFormat? memory_format=None) -> Tensor
  device_guard: False

- func: empty.memory_format(int[] size, *, ScalarType? dtype=None, Layout? layout=None, Device? device=None, bool? pin_memory=None, MemoryFormat? memory_format=None) -> Tensor
  dispatch:
    CPU: empty_cpu
    CUDA: empty_cuda
    MkldnnCPU: empty_mkldnn
    SparseCPU: empty_sparse
    SparseCUDA: empty_sparse

- func: new_empty(Tensor self, int[] size, *, ScalarType? dtype=None, Layout? layout=None, Device? device=None, bool? pin_memory=None) -> Tensor
  variants: method

- func: new_full(Tensor self, int[] size, Scalar fill_value, *, ScalarType? dtype=None, Layout? layout=None, Device? device=None, bool? pin_memory=None) -> Tensor
  variants: method

- func: new_zeros(Tensor self, int[] size, *, ScalarType? dtype=None, Layout? layout=None, Device? device=None, bool? pin_memory=None) -> Tensor
  variants: method

# other overrides are to provide a more helpful error message that dtype is required
- func: _empty_affine_quantized(int[] size, *, ScalarType? dtype=None, Layout? layout=None, Device? device=None, bool? pin_memory=None, float scale=1, int zero_point=0, MemoryFormat? memory_format=contiguous_format) -> Tensor
  dispatch:
    CPU: empty_affine_quantized_other_backends_stub
    QuantizedCPU: empty_affine_quantized
    QuantizedCUDA: empty_affine_quantized

# it's a factory function receiving a tensor argument, thus overriding explicitly
# other overrides are to provide a more helpful error message that dtype is required
- func: _empty_per_channel_affine_quantized(int[] size, *, Tensor scales, Tensor zero_points, int axis, ScalarType? dtype=None, Layout? layout=None, Device? device=None, bool? pin_memory=None, MemoryFormat? memory_format=contiguous_format) -> Tensor
  category_override: factory
  dispatch:
    CPU: empty_per_channel_affine_quantized_other_backends_stub
    QuantizedCPU: empty_per_channel_affine_quantized_cpu

- func: resize_(Tensor(a!) self, int[] size, *, MemoryFormat? memory_format=None) -> Tensor(a!)
  manual_kernel_registration: True
  supports_named_tensor: True
  variants: method
  device_guard: False

- func: empty.out(int[] size, *, MemoryFormat? memory_format=None, Tensor(a!) out) -> Tensor(a!)
  device_guard: False

- func: empty_like(Tensor self, *, ScalarType? dtype=None, Layout? layout=None, Device? device=None, bool? pin_memory=None, MemoryFormat? memory_format=None) -> Tensor
  device_guard: False
  supports_named_tensor: True

- func: empty_strided(int[] size, int[] stride, *, ScalarType? dtype=None, Layout? layout=None, Device? device=None, bool? pin_memory=None) -> Tensor
  dispatch:
    CPU: empty_strided_cpu
    CUDA: empty_strided_cuda

- func: erf(Tensor self) -> Tensor
  use_c10_dispatcher: full
  supports_named_tensor: True
  variants: function, method

- func: erf_(Tensor(a!) self) -> Tensor(a!)
  supports_named_tensor: True
  variants: function, method
  dispatch:
    CPU: _erf__cpu
    CUDA: _erf__cuda

- func: erf.out(Tensor self, *, Tensor(a!) out) -> Tensor(a!)
  supports_named_tensor: True
  dispatch:
    CPU: _erf_out_cpu
    CUDA: _erf_out_cuda

- func: erfc(Tensor self) -> Tensor
  use_c10_dispatcher: full
  supports_named_tensor: True
  variants: function, method

- func: erfc_(Tensor(a!) self) -> Tensor(a!)
  supports_named_tensor: True
  variants: function, method
  dispatch:
    CPU: _erfc__cpu
    CUDA: _erfc__cuda

- func: erfc.out(Tensor self, *, Tensor(a!) out) -> Tensor(a!)
  supports_named_tensor: True
  dispatch:
    CPU: _erfc_out_cpu
    CUDA: _erfc_out_cuda

- func: exp(Tensor self) -> Tensor
  use_c10_dispatcher: full
  supports_named_tensor: True
  variants: function, method

- func: exp_(Tensor(a!) self) -> Tensor(a!)
  supports_named_tensor: True
  variants: function, method
  dispatch:
    CPU: _exp__cpu
    CUDA: _exp__cuda

- func: exp.out(Tensor self, *, Tensor(a!) out) -> Tensor(a!)
  supports_named_tensor: True
  dispatch:
    CPU: _exp_out_cpu
    CUDA: _exp_out_cuda

- func: expm1(Tensor self) -> Tensor
  use_c10_dispatcher: full
  supports_named_tensor: True
  variants: function, method

- func: expm1_(Tensor(a!) self) -> Tensor(a!)
  supports_named_tensor: True
  variants: function, method

- func: expm1.out(Tensor self, *, Tensor(a!) out) -> Tensor(a!)
  supports_named_tensor: True
  dispatch:
    CPU: expm1_out
    CUDA: expm1_out

- func: expand(Tensor(a) self, int[] size, *, bool implicit=False) -> Tensor(a)
  use_c10_dispatcher: full
  variants: method  # This is method-only to match the previous tensor API. In the future we could make this a function too.
  device_guard: False
  supports_named_tensor: True

- func: expand_as(Tensor self, Tensor other) -> Tensor
  use_c10_dispatcher: full
  variants: method  # This is method-only to match the previous tensor API. In the future we could make this a function too.
  device_guard: False

- func: eye(int n, *, ScalarType? dtype=None, Layout? layout=None, Device? device=None, bool? pin_memory=None) -> Tensor

- func: eye.m(int n, int m, *, ScalarType? dtype=None, Layout? layout=None, Device? device=None, bool? pin_memory=None) -> Tensor

- func: eye.out(int n, *, Tensor(a!) out) -> Tensor(a!)
  dispatch:
    CPU: eye_out_cpu
    CUDA: eye_out_cuda

- func: eye.m_out(int n, int m, *, Tensor(a!) out) -> Tensor(a!)
  dispatch:
    CPU: eye_out_cpu
    CUDA: eye_out_cuda

- func: flatten.using_ints(Tensor self, int start_dim=0, int end_dim=-1) -> Tensor
  use_c10_dispatcher: full
  variants: function, method
  supports_named_tensor: True

- func: flatten.named_out_dim(Tensor self, int start_dim, int end_dim, Dimname out_dim) -> Tensor
  variants: function, method
  supports_named_tensor: True

- func: flatten.using_names(Tensor self, Dimname start_dim, Dimname end_dim, Dimname out_dim) -> Tensor
  variants: function, method
  supports_named_tensor: True

- func: flatten.DimnameList(Tensor self, Dimname[] dims, Dimname out_dim) -> Tensor
  variants: function, method
  supports_named_tensor: True

- func: fill_.Scalar(Tensor(a!) self, Scalar value) -> Tensor(a!)
  supports_named_tensor: True
  variants: function, method

- func: fill_.Tensor(Tensor(a!) self, Tensor value) -> Tensor(a!)
  supports_named_tensor: True
  variants: function, method

- func: floor(Tensor self) -> Tensor
  use_c10_dispatcher: full
  supports_named_tensor: True
  variants: function, method

- func: floor_(Tensor(a!) self) -> Tensor(a!)
  supports_named_tensor: True
  variants: function, method

- func: floor.out(Tensor self, *, Tensor(a!) out) -> Tensor(a!)
  supports_named_tensor: True
  dispatch:
    CPU: floor_out
    CUDA: floor_out

- func: floor_divide(Tensor self, Tensor other) -> Tensor
  variants: function, method
  dispatch:
    CPU: floor_divide
    CUDA: floor_divide
    SparseCPU: floor_divide_sparse
    SparseCUDA: floor_divide_sparse
  supports_named_tensor: True

- func: floor_divide_.Tensor(Tensor(a!) self, Tensor other) -> Tensor(a!)
  variants: method
  dispatch:
    CPU: floor_divide_
    CUDA: floor_divide_
    SparseCPU: floor_divide_sparse_
    SparseCUDA: floor_divide_sparse_
  supports_named_tensor: True

- func: floor_divide.out(Tensor self, Tensor other, *, Tensor(a!) out) -> Tensor(a!)
  dispatch:
    CPU: floor_divide_out
    CUDA: floor_divide_out
    SparseCPU: floor_divide_out_sparse_zerodim
    SparseCUDA: floor_divide_out_sparse_zerodim
  supports_named_tensor: True

- func: floor_divide.Scalar(Tensor self, Scalar other) -> Tensor
  variants: function, method
  supports_named_tensor: True

- func: floor_divide_.Scalar(Tensor(a!) self, Scalar other) -> Tensor(a!)
  variants: method
  supports_named_tensor: True

- func: frac(Tensor self) -> Tensor
  use_c10_dispatcher: full
  supports_named_tensor: True
  variants: function, method

- func: frac_(Tensor(a!) self) -> Tensor(a!)
  supports_named_tensor: True
  variants: function, method

- func: frac.out(Tensor self, *, Tensor(a!) out) -> Tensor(a!)
  supports_named_tensor: True

- func: full.names(int[] size, Scalar fill_value, *, Dimname[]? names, ScalarType? dtype=None, Layout? layout=None, Device? device=None, bool? pin_memory=None) -> Tensor
  device_guard: False

- func: full(int[] size, Scalar fill_value, *, ScalarType? dtype=None, Layout? layout=None, Device? device=None, bool? pin_memory=None) -> Tensor

- func: full.out(int[] size, Scalar fill_value, *, Tensor(a!) out) -> Tensor(a!)

- func: full_like(Tensor self, Scalar fill_value, *, ScalarType? dtype=None, Layout? layout=None, Device? device=None, bool? pin_memory=None, MemoryFormat? memory_format=None) -> Tensor
  supports_named_tensor: True

- func: from_file(str filename, bool? shared=None, int? size=0, *, ScalarType? dtype=None, Layout? layout=None, Device? device=None, bool? pin_memory=None) -> Tensor
  dispatch:
    CPU: from_file

# NOTE [ grid_sampler Native Functions ]
# `grid_sampler` does all the shape checking and then dispatches to one of
# `cudnn_grid_sampler`, `grid_sampler_2d`, or `grid_sampler_3d`, each of which
# has the corresponding backward defined as native functions as well. Therefore,
# in these functions and their backwards, no more shape checking is done.
#
# Additionally, arguments `padding_mode` and `interpolation_mode` are cast to
# enums defined in `native/GridSampler.h`. `cudnn_grid_sampler` doesn't take in
# `interpolation_mode` because it only supports Bilinear interpolation mode.
# Nor does it take in `align_corners` because it only supports the mode
# `align_corners = True`.
- func: grid_sampler(Tensor input, Tensor grid, int interpolation_mode, int padding_mode, bool align_corners) -> Tensor
  use_c10_dispatcher: full

- func: grid_sampler_2d(Tensor input, Tensor grid, int interpolation_mode, int padding_mode, bool align_corners) -> Tensor
  use_c10_dispatcher: full
  dispatch:
    CPU: grid_sampler_2d_cpu
    CUDA: grid_sampler_2d_cuda

- func: grid_sampler_2d_backward(Tensor grad_output, Tensor input, Tensor grid, int interpolation_mode, int padding_mode, bool align_corners) -> (Tensor, Tensor)
  dispatch:
    CPU: grid_sampler_2d_backward_cpu
    CUDA: grid_sampler_2d_backward_cuda

- func: grid_sampler_3d(Tensor input, Tensor grid, int interpolation_mode, int padding_mode, bool align_corners) -> Tensor
  use_c10_dispatcher: full
  dispatch:
    CPU: grid_sampler_3d_cpu
    CUDA: grid_sampler_3d_cuda

- func: grid_sampler_3d_backward(Tensor grad_output, Tensor input, Tensor grid, int interpolation_mode, int padding_mode, bool align_corners) -> (Tensor, Tensor)
  dispatch:
    CPU: grid_sampler_3d_backward_cpu
    CUDA: grid_sampler_3d_backward_cuda

- func: hann_window(int window_length, *, ScalarType? dtype=None, Layout? layout=None, Device? device=None, bool? pin_memory=None) -> Tensor

- func: hann_window.periodic(int window_length, bool periodic, *, ScalarType? dtype=None, Layout? layout=None, Device? device=None, bool? pin_memory=None) -> Tensor

- func: hamming_window(int window_length, *, ScalarType? dtype=None, Layout? layout=None, Device? device=None, bool? pin_memory=None) -> Tensor

- func: hamming_window.periodic(int window_length, bool periodic, *, ScalarType? dtype=None, Layout? layout=None, Device? device=None, bool? pin_memory=None) -> Tensor

- func: hamming_window.periodic_alpha(int window_length, bool periodic, float alpha, *, ScalarType? dtype=None, Layout? layout=None, Device? device=None, bool? pin_memory=None) -> Tensor

- func: hamming_window.periodic_alpha_beta(int window_length, bool periodic, float alpha, float beta, *, ScalarType? dtype=None, Layout? layout=None, Device? device=None, bool? pin_memory=None) -> Tensor

- func: hinge_embedding_loss(Tensor self, Tensor target, float margin=1.0, int reduction=Mean) -> Tensor
  use_c10_dispatcher: full

- func: ger(Tensor self, Tensor vec2) -> Tensor
  use_c10_dispatcher: full
  variants: function, method

- func: ger.out(Tensor self, Tensor vec2, *, Tensor(a!) out) -> Tensor(a!)

- func: group_norm(Tensor input, int num_groups, Tensor? weight=None, Tensor? bias=None, float eps=1e-05, bool cudnn_enabled=True) -> Tensor

# FFT

- func: fft(Tensor self, int signal_ndim, bool normalized=False) -> Tensor
  use_c10_dispatcher: full
  variants: function, method

- func: ifft(Tensor self, int signal_ndim, bool normalized=False) -> Tensor
  use_c10_dispatcher: full
  variants: function, method

- func: rfft(Tensor self, int signal_ndim, bool normalized=False, bool onesided=True) -> Tensor
  use_c10_dispatcher: full
  variants: function, method

- func: irfft(Tensor self, int signal_ndim, bool normalized=False, bool onesided=True, int[] signal_sizes=[]) -> Tensor
  use_c10_dispatcher: full
  variants: function, method

- func: _fft_with_size(Tensor self, int signal_ndim, bool complex_input, bool complex_output, bool inverse, int[] checked_signal_sizes, bool normalized, bool onesided, int[] output_sizes) -> Tensor
  use_c10_dispatcher: full
  variants: function
  dispatch:
    CPU: _fft_mkl
    CUDA: _fft_cufft

- func: _cufft_get_plan_cache_size(int device_index) -> int
  use_c10_dispatcher: full

- func: _cufft_get_plan_cache_max_size(int device_index) -> int
  use_c10_dispatcher: full

- func: _cufft_set_plan_cache_max_size(int device_index, int max_size) -> ()

- func: _cufft_clear_plan_cache(int device_index) -> ()

- func: index.Tensor(Tensor self, Tensor?[] indices) -> Tensor
  variants: function, method
  # NB: This function is special-cased in tools/autograd/gen_variable_type.py
  # NB: The following functions are declared in aten/src/ATen/templates/TensorBody.h and defined in aten/src/ATen/TensorIndexing.cpp:
  # - Tensor Tensor::index(ArrayRef<TensorIndex> indices)
  # - Tensor Tensor::index(std::initializer_list<TensorIndex> indices)

- func: index_copy_(Tensor(a!) self, int dim, Tensor index, Tensor source) -> Tensor(a!)
  variants: method

- func: index_copy(Tensor self, int dim, Tensor index, Tensor source) -> Tensor
  use_c10_dispatcher: full
  variants: function, method

- func: index_copy_.dimname(Tensor(a!) self, Dimname dim, Tensor index, Tensor source) -> Tensor(a!)
  variants: method

- func: index_copy.dimname(Tensor self, Dimname dim, Tensor index, Tensor source) -> Tensor
  variants: function, method

- func: index_put_(Tensor(a!) self, Tensor?[] indices, Tensor values, bool accumulate=False) -> Tensor(a!)
  variants: function, method
  # NB: The following functions are declared in aten/src/ATen/templates/TensorBody.h and defined in aten/src/ATen/TensorIndexing.cpp:
  # - Tensor & Tensor::index_put_(ArrayRef<TensorIndex> indices, Tensor const & rhs)
  # - Tensor & Tensor::index_put_(ArrayRef<TensorIndex> indices, Scalar v)
  # - Tensor & Tensor::index_put_(std::initializer_list<TensorIndex> indices, Tensor const & rhs)
  # - Tensor & Tensor::index_put_(std::initializer_list<TensorIndex> indices, Scalar v)

- func: index_put(Tensor self, Tensor?[] indices, Tensor values, bool accumulate=False) -> Tensor
  variants: function, method

- func: _index_put_impl_(Tensor(a!) self, Tensor?[] indices, Tensor values, bool accumulate=False, bool unsafe=False) -> Tensor(a!)
  variants: function

- func: instance_norm(Tensor input, Tensor? weight, Tensor? bias, Tensor? running_mean, Tensor? running_var, bool use_input_stats, float momentum, float eps, bool cudnn_enabled) -> Tensor
  variants: function

- func: inverse(Tensor self) -> Tensor
  use_c10_dispatcher: full
  variants: function, method

- func: inverse.out(Tensor self, *, Tensor(a!) out) -> Tensor(a!)

- func: _inverse_helper(Tensor self) -> Tensor
  use_c10_dispatcher: full
  variants: function
  dispatch:
    CPU: _inverse_helper_cpu
    CUDA: _inverse_helper_cuda

- func: isclose(Tensor self, Tensor other, float rtol=1e-05, float atol=1e-08, bool equal_nan=False) -> Tensor
  use_c10_dispatcher: full
  variants: function, method

- func: isnan(Tensor self) -> Tensor
  use_c10_dispatcher: full
  variants: function
  device_guard: False
  supports_named_tensor: True
  dispatch:
    CPU: isnan
    CUDA: isnan
    SparseCPU: isnan_sparse
    SparseCUDA: isnan_sparse

- func: is_distributed(Tensor self) -> bool
  use_c10_dispatcher: full
  variants: function, method
  device_guard: False

- func: is_floating_point(Tensor self) -> bool
  use_c10_dispatcher: full
  variants: function, method
  device_guard: False
  supports_named_tensor: True

- func: is_complex(Tensor self) -> bool
  use_c10_dispatcher: full
  variants: function, method
  device_guard: False
  supports_named_tensor: True

- func: is_nonzero(Tensor self) -> bool
  use_c10_dispatcher: full
  variants: function, method
  device_guard: False
  supports_named_tensor: True

- func: is_same_size(Tensor self, Tensor other) -> bool
  use_c10_dispatcher: full
  variants: function, method
  device_guard: False
  supports_named_tensor: True

- func: is_signed(Tensor self) -> bool
  use_c10_dispatcher: full
  variants: function, method
  device_guard: False
  supports_named_tensor: True

- func: kl_div(Tensor self, Tensor target, int reduction=Mean, *, bool log_target=False) -> Tensor
  use_c10_dispatcher: full

- func: kl_div_backward(Tensor grad_output, Tensor self, Tensor target, int reduction=Mean, *, bool log_target=False) -> Tensor
  use_c10_dispatcher: full
  dispatch:
    CPU: kl_div_backward_cpu
    CUDA: kl_div_backward_cuda

- func: kthvalue(Tensor self, int k, int dim=-1, bool keepdim=False) -> (Tensor values, Tensor indices)
  supports_named_tensor: True
  variants: function, method

- func: kthvalue.values(Tensor self, int k, int dim=-1, bool keepdim=False, *, Tensor(a!) values, Tensor(b!) indices) -> (Tensor(a!) values, Tensor(b!) indices)
  supports_named_tensor: True
  dispatch:
    CPU: kthvalue_out_cpu
    CUDA: kthvalue_out_cuda

- func: kthvalue.dimname(Tensor self, int k, Dimname dim, bool keepdim=False) -> (Tensor values, Tensor indices)
  supports_named_tensor: True
  variants: function, method

- func: kthvalue.dimname_out(Tensor self, int k, Dimname dim, bool keepdim=False, *, Tensor(a!) values, Tensor(b!) indices) -> (Tensor(a!) values, Tensor(b!) indices)
  supports_named_tensor: True

- func: layer_norm(Tensor input, int[] normalized_shape, Tensor? weight=None, Tensor? bias=None, float eps=1e-05, bool cudnn_enable=True) -> Tensor

- func: native_layer_norm(Tensor input, Tensor? weight, Tensor? bias, int M, int N, float eps) -> (Tensor, Tensor, Tensor)
  dispatch:
    CPU: layer_norm_cpu
    CUDA: layer_norm_cuda

- func: native_layer_norm_backward(Tensor grad_out, Tensor input, Tensor mean, Tensor rstd, Tensor? weight, int M, int N, bool[3] output_mask) -> (Tensor, Tensor, Tensor)
  dispatch:
    CPU: layer_norm_backward_cpu
    CUDA: layer_norm_backward_cuda

- func: quantized_layer_norm(Tensor input, int[] normalized_shape, Tensor? weight, Tensor? bias, float eps, float output_scale, int output_zero_point) -> Tensor
  requires_tensor: True
  dispatch:
    QuantizedCPU: quantized_layer_norm_impl

- func: linear(Tensor input, Tensor weight, Tensor? bias=None) -> Tensor
  python_module: nn

- func: mkldnn_linear(Tensor input, Tensor weight, Tensor? bias=None) -> Tensor
  python_module: nn
  dispatch:
    MkldnnCPU: mkldnn_linear

- func: fbgemm_linear_int8_weight_fp32_activation(Tensor input, Tensor weight, Tensor packed, Tensor col_offsets, Scalar weight_scale, Scalar weight_zero_point, Tensor bias) -> Tensor

- func: fbgemm_linear_int8_weight(Tensor input, Tensor weight, Tensor packed, Tensor col_offsets, Scalar weight_scale, Scalar weight_zero_point, Tensor bias) -> Tensor
  use_c10_dispatcher: full

- func: fbgemm_linear_quantize_weight(Tensor input) -> (Tensor, Tensor, float, int)

- func: fbgemm_pack_gemm_matrix_fp16(Tensor input) -> Tensor
  use_c10_dispatcher: full

- func: fbgemm_linear_fp16_weight_fp32_activation(Tensor input, Tensor packed_weight, Tensor bias) -> Tensor

- func: fbgemm_linear_fp16_weight(Tensor input, Tensor packed_weight, Tensor bias) -> Tensor
  use_c10_dispatcher: full

- func: fbgemm_pack_quantized_matrix(Tensor input) -> Tensor
  use_c10_dispatcher: full

- func: fbgemm_pack_quantized_matrix.KN(Tensor input, int K, int N) -> Tensor
  use_c10_dispatcher: full

- func: linspace(Scalar start, Scalar end, int steps=100, *, ScalarType? dtype=None, Layout? layout=None, Device? device=None, bool? pin_memory=None) -> Tensor

- func: linspace.out(Scalar start, Scalar end, int steps=100, *, Tensor(a!) out) -> Tensor(a!)
  dispatch:
    CPU: linspace_cpu_out
    CUDA: linspace_cuda_out

- func: log(Tensor self) -> Tensor
  use_c10_dispatcher: full
  supports_named_tensor: True
  variants: function, method

- func: log_(Tensor(a!) self) -> Tensor(a!)
  supports_named_tensor: True
  variants: function, method

- func: log.out(Tensor self, *, Tensor(a!) out) -> Tensor(a!)
  supports_named_tensor: True
  dispatch:
    CPU: log_out
    CUDA: log_out

- func: log10(Tensor self) -> Tensor
  use_c10_dispatcher: full
  supports_named_tensor: True
  variants: function, method

- func: log10_(Tensor(a!) self) -> Tensor(a!)
  supports_named_tensor: True
  variants: function, method

- func: log10.out(Tensor self, *, Tensor(a!) out) -> Tensor(a!)
  supports_named_tensor: True
  dispatch:
    CPU: log10_out
    CUDA: log10_out

- func: log1p(Tensor self) -> Tensor
  use_c10_dispatcher: full
  supports_named_tensor: True
  variants: function, method

- func: log1p_(Tensor(a!) self) -> Tensor(a!)
  supports_named_tensor: True
  variants: function, method
  dispatch:
    CPU: log1p_
    CUDA: log1p_
    SparseCPU: log1p_sparse_
    SparseCUDA: log1p_sparse_

- func: log1p.out(Tensor self, *, Tensor(a!) out) -> Tensor(a!)
  supports_named_tensor: True
  dispatch:
    CPU: log1p_out
    CUDA: log1p_out
    SparseCPU: log1p_out_sparse
    SparseCUDA: log1p_out_sparse

- func: log2(Tensor self) -> Tensor
  use_c10_dispatcher: full
  supports_named_tensor: True
  variants: function, method

- func: log2_(Tensor(a!) self) -> Tensor(a!)
  supports_named_tensor: True
  variants: function, method

- func: log2.out(Tensor self, *, Tensor(a!) out) -> Tensor(a!)
  supports_named_tensor: True
  dispatch:
    CPU: log2_out
    CUDA: log2_out

- func: logdet(Tensor self) -> Tensor
  use_c10_dispatcher: full
  variants: function, method

- func: logspace(Scalar start, Scalar end, int steps=100, float base=10.0, *, ScalarType? dtype=None, Layout? layout=None, Device? device=None, bool? pin_memory=None) -> Tensor

- func: logspace.out(Scalar start, Scalar end, int steps=100, float base=10.0, *, Tensor(a!) out) -> Tensor(a!)
  dispatch:
    CPU: logspace_cpu_out
    CUDA: logspace_cuda_out

# log_softmax allows positional dtype, unlike most operators, because kwonly is BC-breaking when loading jit models.
- func: log_softmax.int(Tensor self, int dim, ScalarType? dtype=None) -> Tensor
  variants: function, method
  supports_named_tensor: True

- func: log_softmax.Dimname(Tensor self, Dimname dim, *, ScalarType? dtype=None) -> Tensor
  variants: function, method
  supports_named_tensor: True

- func: _log_softmax(Tensor self, int dim, bool half_to_float) -> Tensor
  use_c10_dispatcher: full
  dispatch:
    CPU: log_softmax_cpu
    CUDA: log_softmax_cuda

- func: _log_softmax_backward_data(Tensor grad_output, Tensor output, int dim, Tensor self) -> Tensor
  use_c10_dispatcher: full
  dispatch:
    CPU: log_softmax_backward_cpu
    CUDA: log_softmax_backward_cuda

- func: logsumexp(Tensor self, int[1] dim, bool keepdim=False) -> Tensor
  use_c10_dispatcher: full
  supports_named_tensor: True
  variants: function, method

- func: logsumexp.out(Tensor self, int[1] dim, bool keepdim=False, *, Tensor(a!) out) -> Tensor(a!)
  supports_named_tensor: True

- func: logsumexp.names(Tensor self, Dimname[1] dim, bool keepdim=False) -> Tensor
  supports_named_tensor: True
  variants: function, method

- func: logsumexp.names_out(Tensor self, Dimname[1] dim, bool keepdim=False, *, Tensor(a!) out) -> Tensor(a!)
  supports_named_tensor: True

- func: margin_ranking_loss(Tensor input1, Tensor input2, Tensor target, float margin=0.0, int reduction=Mean) -> Tensor
  use_c10_dispatcher: full

- func: matmul(Tensor self, Tensor other) -> Tensor
  use_c10_dispatcher: full
  variants: function, method
  supports_named_tensor: True

- func: matmul.out(Tensor self, Tensor other, *, Tensor(a!) out) -> Tensor(a!)
  supports_named_tensor: True

- func: matrix_rank.tol(Tensor self, float tol, bool symmetric=False) -> Tensor
  use_c10_dispatcher: full

- func: matrix_rank(Tensor self, bool symmetric=False) -> Tensor
  use_c10_dispatcher: full

- func: matrix_power(Tensor self, int n) -> Tensor
  use_c10_dispatcher: full
  variants: function, method

- func: max.dim(Tensor self, int dim, bool keepdim=False) -> (Tensor values, Tensor indices)
  variants: function, method
  supports_named_tensor: True

- func: max.dim_max(Tensor self, int dim, bool keepdim=False, *, Tensor(a!) max, Tensor(b!) max_values) -> (Tensor(a!) values, Tensor(b!) indices)
  supports_named_tensor: True

- func: max_values(Tensor self, int[1] dim, bool keepdim=False) -> Tensor
  use_c10_dispatcher: full
  variants: function, method

- func: max.names_dim(Tensor self, Dimname dim, bool keepdim=False) -> (Tensor values, Tensor indices)
  variants: function, method
  supports_named_tensor: True

- func: max.names_dim_max(Tensor self, Dimname dim, bool keepdim=False, *, Tensor(a!) max, Tensor(b!) max_values) -> (Tensor(a!) values, Tensor(b!) indices)
  supports_named_tensor: True

- func: max_values.names(Tensor self, Dimname[1] dim, bool keepdim=False) -> Tensor
  variants: function, method

# Return: (Tensor output, Tensor indices)
- func: max_pool1d_with_indices(Tensor self, int[1] kernel_size, int[1] stride=[], int[1] padding=0, int[1] dilation=1, bool ceil_mode=False) -> (Tensor, Tensor)
  use_c10_dispatcher: full
  supports_named_tensor: True

- func: max_pool1d(Tensor self, int[1] kernel_size, int[1] stride=[], int[1] padding=0, int[1] dilation=1, bool ceil_mode=False) -> Tensor
  use_c10_dispatcher: full
  supports_named_tensor: True

- func: max_pool2d(Tensor self, int[2] kernel_size, int[2] stride=[], int[2] padding=0, int[2] dilation=1, bool ceil_mode=False) -> Tensor
  use_c10_dispatcher: full
  supports_named_tensor: True

- func: mkldnn_max_pool2d(Tensor self, int[2] kernel_size, int[2] stride=[], int[2] padding=0, int[2] dilation=1, bool ceil_mode=False) -> Tensor
  use_c10_dispatcher: full
  requires_tensor: True
  dispatch:
    MkldnnCPU: mkldnn_max_pool2d

- func: quantized_max_pool2d(Tensor self, int[2] kernel_size, int[2] stride=[], int[2] padding=0, int[2] dilation=1, bool ceil_mode=False) -> Tensor
  use_c10_dispatcher: full
  requires_tensor: True
  dispatch:
    QuantizedCPU: quantized_max_pool2d

- func: max_pool3d(Tensor self, int[3] kernel_size, int[3] stride=[], int[3] padding=0, int[3] dilation=1, bool ceil_mode=False) -> Tensor
  use_c10_dispatcher: full
  supports_named_tensor: True

# The CPU and GPU dispatch variants are named weirdly here because otherwise there
# are namespacing issues in C++
- func: mean(Tensor self, *, ScalarType? dtype=None) -> Tensor
  variants: function, method
  supports_named_tensor: True
  dispatch:
    CPU: mean_cpu_gpu
    CUDA: mean_cpu_gpu
    QuantizedCPU: quantized_mean_cpu

- func: mean.dim(Tensor self, int[1] dim, bool keepdim=False, *, ScalarType? dtype=None) -> Tensor
  variants: function, method
  supports_named_tensor: True
  dispatch:
    CPU: mean_cpu_gpu
    CUDA: mean_cpu_gpu
    QuantizedCPU: quantized_mean_cpu

- func: mean.out(Tensor self, int[1] dim, bool keepdim=False, *, ScalarType? dtype=None, Tensor(a!) out) -> Tensor(a!)
  supports_named_tensor: True
  dispatch:
    CPU: mean_out_cpu_gpu
    CUDA: mean_out_cpu_gpu
    QuantizedCPU: quantized_mean_out_cpu

- func: mean.names_dim(Tensor self, Dimname[1] dim, bool keepdim=False, *, ScalarType? dtype=None) -> Tensor
  variants: function, method
  supports_named_tensor: True

- func: mean.names_out(Tensor self, Dimname[1] dim, bool keepdim=False, *, ScalarType? dtype=None, Tensor(a!) out) -> Tensor(a!)
  supports_named_tensor: True

- func: median.dim(Tensor self, int dim, bool keepdim=False) -> (Tensor values, Tensor indices)
  supports_named_tensor: True
  variants: function, method

- func: median.dim_values(Tensor self, int dim, bool keepdim=False, *, Tensor(a!) values, Tensor(b!) indices) -> (Tensor(a!) values, Tensor(b!) indices)
  supports_named_tensor: True

- func: median.names_dim(Tensor self, Dimname dim, bool keepdim=False) -> (Tensor values, Tensor indices)
  supports_named_tensor: True
  variants: function, method

- func: median.names_dim_values(Tensor self, Dimname dim, bool keepdim=False, *, Tensor(a!) values, Tensor(b!) indices) -> (Tensor(a!) values, Tensor(b!) indices)
  supports_named_tensor: True

- func: min.dim(Tensor self, int dim, bool keepdim=False) -> (Tensor values, Tensor indices)
  variants: function, method
  supports_named_tensor: True

- func: min.dim_min(Tensor self, int dim, bool keepdim=False, *, Tensor(a!) min, Tensor(b!) min_indices) -> (Tensor(a!) values, Tensor(b!) indices)
  supports_named_tensor: True

- func: min_values(Tensor self, int[1] dim, bool keepdim=False) -> Tensor
  use_c10_dispatcher: full
  variants: function, method

- func: min.names_dim(Tensor self, Dimname dim, bool keepdim=False) -> (Tensor values, Tensor indices)
  variants: function, method
  supports_named_tensor: True

- func: min.names_dim_min(Tensor self, Dimname dim, bool keepdim=False, *, Tensor(a!) min, Tensor(b!) min_indices) -> (Tensor(a!) values, Tensor(b!) indices)
  supports_named_tensor: True

- func: min_values.names(Tensor self, Dimname[1] dim, bool keepdim=False) -> Tensor
  variants: function, method

- func: mkldnn_convolution(Tensor self, Tensor weight, Tensor? bias, int[] padding, int[] stride, int[] dilation, int groups) -> Tensor

- func: mkldnn_convolution_backward_input(int[] self_size, Tensor grad_output, Tensor weight, int[] padding, int[] stride, int[] dilation, int groups, bool bias_defined) -> Tensor
  use_c10_dispatcher: full

<<<<<<< HEAD
- func: mkldnn_convolution_backward_weights(Tensor weight, Tensor grad_output, Tensor self, int[] padding, int[] stride, int[] dilation, int groups, bool bias_defined) -> (Tensor, Tensor)
=======
- func: mkldnn_convolution_backward_weights(int[] weight_size, Tensor grad_output, Tensor self, int[] padding, int[] stride, int[] dilation, int groups, bool bias_defined) -> (Tensor, Tensor)
  use_c10_dispatcher: full
>>>>>>> b198796a

- func: mkldnn_convolution_backward(Tensor self, Tensor grad_output, Tensor weight, int[] padding, int[] stride, int[] dilation, int groups, bool[3] output_mask) -> (Tensor, Tensor, Tensor)

- func: miopen_batch_norm(Tensor input, Tensor weight, Tensor? bias, Tensor? running_mean, Tensor? running_var, bool training, float exponential_average_factor, float epsilon) -> (Tensor, Tensor, Tensor)
  dispatch:
    CUDA: miopen_batch_norm

- func: miopen_batch_norm_backward(Tensor input, Tensor grad_output, Tensor weight, Tensor? running_mean, Tensor? running_var, Tensor? save_mean, Tensor? save_var, float epsilon) -> (Tensor, Tensor, Tensor)
  dispatch:
    CUDA: miopen_batch_norm_backward

- func: miopen_convolution(Tensor self, Tensor weight, Tensor? bias, int[] padding, int[] stride, int[] dilation, int groups, bool benchmark, bool deterministic) -> Tensor
  dispatch:
    CUDA: miopen_convolution

- func: miopen_convolution_backward_input(int[] self_size, Tensor grad_output, Tensor weight, int[] padding, int[] stride, int[] dilation, int groups, bool benchmark, bool deterministic) -> Tensor
  use_c10_dispatcher: full
  dispatch:
    CUDA: miopen_convolution_backward_input

- func: miopen_convolution_backward(Tensor self, Tensor grad_output, Tensor weight, int[] padding, int[] stride, int[] dilation, int groups, bool benchmark, bool deterministic, bool[3] output_mask) -> (Tensor, Tensor, Tensor)
  use_c10_dispatcher: full
  dispatch:
    CUDA: miopen_convolution_backward

- func: miopen_convolution_backward_bias(Tensor grad_output) -> Tensor
  use_c10_dispatcher: full
  dispatch:
    CUDA: miopen_convolution_backward_bias

- func: miopen_convolution_backward_weight(int[] weight_size, Tensor grad_output, Tensor self, int[] padding, int[] stride, int[] dilation, int groups, bool benchmark, bool deterministic) -> Tensor
  use_c10_dispatcher: full
  dispatch:
    CUDA: miopen_convolution_backward_weight

- func: miopen_convolution_transpose(Tensor self, Tensor weight, Tensor? bias, int[] padding, int[] output_padding, int[] stride, int[] dilation, int groups, bool benchmark, bool deterministic) -> Tensor
  dispatch:
    CUDA: miopen_convolution_transpose

# NB: output_padding not strictly needed here, but it's helpful for the float
# backwards
- func: miopen_convolution_transpose_backward(Tensor self, Tensor grad_output, Tensor weight, int[] padding, int[] output_padding, int[] stride, int[] dilation, int groups, bool benchmark, bool deterministic, bool[3] output_mask) -> (Tensor, Tensor, Tensor)
  use_c10_dispatcher: full
  dispatch:
    CUDA: miopen_convolution_transpose_backward

- func: miopen_convolution_transpose_backward_input(Tensor grad_output, Tensor weight, int[] padding, int[] stride, int[] dilation, int groups, bool benchmark, bool deterministic) -> Tensor
  use_c10_dispatcher: full
  dispatch:
    CUDA: miopen_convolution_transpose_backward_input

- func: miopen_convolution_transpose_backward_weight(int[] weight_size, Tensor grad_output, Tensor self, int[] padding, int[] stride, int[] dilation, int groups, bool benchmark, bool deterministic) -> Tensor
  use_c10_dispatcher: full
  dispatch:
    CUDA: miopen_convolution_transpose_backward_weight

- func: miopen_depthwise_convolution(Tensor self, Tensor weight, Tensor? bias, int[] padding, int[] stride, int[] dilation, int groups, bool benchmark, bool deterministic) -> Tensor
  dispatch:
    CUDA: miopen_depthwise_convolution

- func: miopen_depthwise_convolution_backward_input(int[] self_size, Tensor grad_output, Tensor weight, int[] padding, int[] stride, int[] dilation, int groups, bool benchmark, bool deterministic) -> Tensor
  use_c10_dispatcher: full
  dispatch:
    CUDA: miopen_depthwise_convolution_backward_input

- func: miopen_depthwise_convolution_backward(Tensor self, Tensor grad_output, Tensor weight, int[] padding, int[] stride, int[] dilation, int groups, bool benchmark, bool deterministic, bool[3] output_mask) -> (Tensor, Tensor, Tensor)
  use_c10_dispatcher: full
  dispatch:
    CUDA: miopen_depthwise_convolution_backward

- func: miopen_depthwise_convolution_backward_weight(int[] weight_size, Tensor grad_output, Tensor self, int[] padding, int[] stride, int[] dilation, int groups, bool benchmark, bool deterministic) -> Tensor
  use_c10_dispatcher: full
  dispatch:
    CUDA: miopen_depthwise_convolution_backward_weight

- func: miopen_rnn(Tensor input, Tensor[] weight, int weight_stride0, Tensor hx, Tensor? cx, int mode, int hidden_size, int num_layers, bool batch_first, float dropout, bool train, bool bidirectional, int[] batch_sizes, Tensor? dropout_state) -> (Tensor, Tensor, Tensor, Tensor, Tensor)
  dispatch:
    CUDA: miopen_rnn

- func: miopen_rnn_backward(Tensor input, Tensor[] weight, int weight_stride0, Tensor weight_buf, Tensor hx, Tensor? cx, Tensor output, Tensor? grad_output, Tensor? grad_hy, Tensor? grad_cy, int mode, int hidden_size, int num_layers, bool batch_first, float dropout, bool train, bool bidirectional, int[] batch_sizes, Tensor? dropout_state, Tensor reserve, bool[4] output_mask) -> (Tensor, Tensor, Tensor, Tensor[])
  dispatch:
    CUDA: miopen_rnn_backward

- func: mm(Tensor self, Tensor mat2) -> Tensor
  use_c10_dispatcher: full
  variants: function, method
  dispatch:
    CPU: mm_cpu
    CUDA: mm_cuda
    SparseCPU: _sparse_mm
    SparseCUDA: _sparse_mm
  supports_named_tensor: True

- func: mm.out(Tensor self, Tensor mat2, *, Tensor(a!) out) -> Tensor(a!)
  dispatch:
    CPU: mm_cpu_out
    CUDA: mm_out_cuda
    SparseCPU: _sparse_mm_out
    SparseCUDA: _sparse_mm_out
  supports_named_tensor: True

- func: _sparse_mm(Tensor sparse, Tensor dense) -> Tensor
  use_c10_dispatcher: full

- func: mode(Tensor self, int dim=-1, bool keepdim=False) -> (Tensor values, Tensor indices)
  supports_named_tensor: True
  variants: function, method

- func: mode.values(Tensor self, int dim=-1, bool keepdim=False, *, Tensor(a!) values, Tensor(b!) indices) -> (Tensor(a!) values, Tensor(b!) indices)
  supports_named_tensor: True

- func: mode.dimname(Tensor self, Dimname dim, bool keepdim=False) -> (Tensor values, Tensor indices)
  variants: function, method
  supports_named_tensor: True

- func: mode.dimname_out(Tensor self, Dimname dim, bool keepdim=False, *, Tensor(a!) values, Tensor(b!) indices) -> (Tensor(a!) values, Tensor(b!) indices)
  supports_named_tensor: True

- func: mul.Tensor(Tensor self, Tensor other) -> Tensor
  use_c10_dispatcher: full
  variants: function, method
  dispatch:
    CPU: mul
    CUDA: mul
    SparseCPU: mul_sparse
    SparseCUDA: mul_sparse
    MkldnnCPU: mkldnn_mul
  supports_named_tensor: True

- func: mul_.Tensor(Tensor(a!) self, Tensor other) -> Tensor(a!)
  variants: method
  dispatch:
    CPU: mul_
    CUDA: mul_
    SparseCPU: mul_sparse_
    SparseCUDA: mul_sparse_
    MkldnnCPU: mkldnn_mul_
  supports_named_tensor: True

- func: mul.out(Tensor self, Tensor other, *, Tensor(a!) out) -> Tensor(a!)
  dispatch:
    CPU: mul_out
    CUDA: mul_out
    SparseCPU: mul_out_sparse_cpu
    SparseCUDA: mul_out_sparse_cuda
    MkldnnCPU: mkldnn_mul_out
  supports_named_tensor: True

  # For C++ only, until we have conversion from C++ numbers to Tensor
- func: mul.Scalar(Tensor self, Scalar other) -> Tensor
  use_c10_dispatcher: full
  variants: function, method

- func: mul_.Scalar(Tensor(a!) self, Scalar other) -> Tensor(a!)
  variants: method

- func: mv(Tensor self, Tensor vec) -> Tensor
  use_c10_dispatcher: full
  variants: function, method
  dispatch:
    CPU: mv
    CUDA: mv
    SparseCPU: mv_sparse
    SparseCUDA: mv_sparse
  supports_named_tensor: True

- func: mv.out(Tensor self, Tensor vec, *, Tensor(a!) out) -> Tensor(a!)
  supports_named_tensor: True

- func: mvlgamma(Tensor self, int p) -> Tensor
  use_c10_dispatcher: full
  variants: function, method

- func: mvlgamma_(Tensor(a!) self, int p) -> Tensor(a!)
  variants: method

- func: narrow_copy(Tensor self, int dim, int start, int length) -> Tensor
  use_c10_dispatcher: full
  variants: method
  dispatch:
    CPU: narrow_copy_dense
    CUDA: narrow_copy_dense
    SparseCPU: narrow_copy_sparse
    SparseCUDA: narrow_copy_sparse

- func: narrow(Tensor(a) self, int dim, int start, int length) -> Tensor(a)
  variants: function, method
  device_guard: False
  supports_named_tensor: True

- func: narrow.Tensor(Tensor(a) self, int dim, Tensor start, int length) -> Tensor(a)
  variants: function, method
  device_guard: False
  supports_named_tensor: True

- func: native_batch_norm(Tensor input, Tensor? weight, Tensor? bias, Tensor? running_mean, Tensor? running_var, bool training, float momentum, float eps) -> (Tensor, Tensor, Tensor)
  dispatch:
    CPU: batch_norm_cpu
    CUDA: batch_norm_cuda
    MkldnnCPU: mkldnn_batch_norm

- func: native_batch_norm.out(Tensor input, Tensor? weight, Tensor? bias, Tensor? running_mean, Tensor? running_var, bool training, float momentum, float eps, *, Tensor(a!) out, Tensor(b!) save_mean, Tensor(c!) save_invstd) -> (Tensor(a!), Tensor(b!), Tensor(c!))
  dispatch:
    CUDA: batch_norm_cuda_out

- func: batch_norm_stats(Tensor input, float eps) -> (Tensor, Tensor)
  dispatch:
    CUDA: batch_norm_stats_cuda

- func: batch_norm_elemt(Tensor input, Tensor? weight, Tensor? bias, Tensor mean, Tensor invstd, float eps) -> Tensor
  dispatch:
    CUDA: batch_norm_elemt_cuda

- func: batch_norm_elemt.out(Tensor input, Tensor? weight, Tensor? bias, Tensor mean, Tensor invstd, float eps, *, Tensor(a!) out) -> Tensor(a!)
  dispatch:
    CUDA: batch_norm_elemt_cuda_out

# for backward compatibility
- func: batch_norm_gather_stats(Tensor input, Tensor mean, Tensor invstd, Tensor? running_mean, Tensor? running_var, float momentum, float eps, int count) -> (Tensor, Tensor)
  dispatch:
    CUDA: batch_norm_gather_stats_cuda

- func: batch_norm_gather_stats_with_counts(Tensor input, Tensor mean, Tensor invstd, Tensor? running_mean, Tensor? running_var, float momentum, float eps, Tensor counts) -> (Tensor, Tensor)
  dispatch:
    CUDA: batch_norm_gather_stats_with_counts_cuda

- func: native_batch_norm_backward(Tensor grad_out, Tensor input, Tensor? weight, Tensor? running_mean, Tensor? running_var, Tensor? save_mean, Tensor? save_invstd, bool train, float eps, bool[3] output_mask) -> (Tensor, Tensor, Tensor)
  dispatch:
    CPU: batch_norm_backward_cpu
    CUDA: batch_norm_backward_cuda

- func: batch_norm_backward_reduce(Tensor grad_out, Tensor input, Tensor mean, Tensor invstd, Tensor? weight, bool input_g, bool weight_g, bool bias_g) -> (Tensor, Tensor, Tensor, Tensor)
  dispatch:
    CUDA: batch_norm_backward_reduce_cuda

- func: batch_norm_backward_elemt(Tensor grad_out, Tensor input, Tensor mean, Tensor invstd, Tensor? weight, Tensor mean_dy, Tensor mean_dy_xmu) -> Tensor
  dispatch:
    CUDA: batch_norm_backward_elemt_cuda

- func: batch_norm_update_stats(Tensor input, Tensor? running_mean, Tensor? running_var, float momentum) -> (Tensor, Tensor)
  dispatch:
    CPU: batch_norm_update_stats_cpu
    CUDA: batch_norm_update_stats_cuda

- func: _nnpack_available() -> bool
  use_c10_dispatcher: full

- func: _nnpack_spatial_convolution(Tensor input, Tensor weight, Tensor? bias, int[2] padding, int[2] stride=1) -> Tensor
  variants: function

- func: _nnpack_spatial_convolution_backward(Tensor input, Tensor grad_output, Tensor weight, int[2] padding, bool[3] output_mask) -> (Tensor, Tensor, Tensor)
  use_c10_dispatcher: full
  variants: function

- func: _nnpack_spatial_convolution_backward_input(Tensor input, Tensor grad_output, Tensor weight, int[2] padding) -> Tensor
  use_c10_dispatcher: full
  variants: function

- func: _nnpack_spatial_convolution_backward_weight(Tensor input, int[] weightsize, Tensor grad_output, int[2] padding) -> Tensor
  use_c10_dispatcher: full
  variants: function

- func: ones.names(int[] size, *, Dimname[]? names, ScalarType? dtype=None, Layout? layout=None, Device? device=None, bool? pin_memory=None) -> Tensor
  device_guard: False

- func: ones(int[] size, *, ScalarType? dtype=None, Layout? layout=None, Device? device=None, bool? pin_memory=None) -> Tensor

- func: ones.out(int[] size, *, Tensor(a!) out) -> Tensor(a!)

- func: ones_like(Tensor self, *, ScalarType? dtype=None, Layout? layout=None, Device? device=None, bool? pin_memory=None, MemoryFormat? memory_format=None) -> Tensor
  supports_named_tensor: True

- func: pairwise_distance(Tensor x1, Tensor x2, float p=2, float eps=1e-06, bool keepdim=False) -> Tensor
  use_c10_dispatcher: full

- func: cdist(Tensor x1, Tensor x2, float p=2, int? compute_mode=None) -> Tensor
  supports_named_tensor: True

- func: _cdist_forward(Tensor x1, Tensor x2, float p, int? compute_mode) -> Tensor
  use_c10_dispatcher: full
  supports_named_tensor: True

- func: _cdist_backward(Tensor grad, Tensor x1, Tensor x2, float p, Tensor cdist) -> Tensor
  use_c10_dispatcher: full

- func: pdist(Tensor self, float p=2) -> Tensor
  use_c10_dispatcher: full

- func: _pdist_forward(Tensor self, float p=2) -> Tensor
  use_c10_dispatcher: full

- func: _pdist_backward(Tensor grad, Tensor self, float p, Tensor pdist) -> Tensor
  use_c10_dispatcher: full

- func: cosine_similarity(Tensor x1, Tensor x2, int dim=1, float eps=1e-08) -> Tensor
  use_c10_dispatcher: full
  variants: function

- func: permute(Tensor(a) self, int[] dims) -> Tensor(a)
  use_c10_dispatcher: full
  variants: method  # This is method-only to match the previous tensor API. In the future we could make this a function too.

# Only exposed from C++ -- in Python,
# we expose it as an attribute `T`, not a function.
#
# I'd like to name this "T" in C++ too, but
# calling a native function "T" causes undefined
# behavior on Windows, for reasons I don't understand
# (maybe related to capital letter collation somehow...)
- func: numpy_T(Tensor(a) self) -> Tensor(a)
  variants: method

- func: pixel_shuffle(Tensor self, int upscale_factor) -> Tensor
  use_c10_dispatcher: full

- func: is_pinned(Tensor self) -> bool
  use_c10_dispatcher: full
  variants: method
  supports_named_tensor: True

- func: pin_memory(Tensor self) -> Tensor
  use_c10_dispatcher: full
  variants: method

- func: pinverse(Tensor self, float rcond=1e-15) -> Tensor
  use_c10_dispatcher: full
  variants: function, method

- func: poisson_nll_loss(Tensor input, Tensor target, bool log_input, bool full, float eps, int reduction) -> Tensor
  use_c10_dispatcher: full
  variants: function

- func: scalar_tensor(Scalar s, *, ScalarType? dtype=None, Layout? layout=None, Device? device=None, bool? pin_memory=None) -> Tensor

- func: rand.names(int[] size, *, Dimname[]? names, ScalarType? dtype=None, Layout? layout=None, Device? device=None, bool? pin_memory=None) -> Tensor
  device_guard: False

- func: rand.generator_with_names(int[] size, *, Generator? generator, Dimname[]? names, ScalarType? dtype=None, Layout? layout=None, Device? device=None, bool? pin_memory=None) -> Tensor
  device_guard: False

- func: rand(int[] size, *, ScalarType? dtype=None, Layout? layout=None, Device? device=None, bool? pin_memory=None) -> Tensor

- func: rand.generator(int[] size, *, Generator? generator, ScalarType? dtype=None, Layout? layout=None, Device? device=None, bool? pin_memory=None) -> Tensor

- func: rand.out(int[] size, *, Tensor(a!) out) -> Tensor(a!)

- func: rand.generator_out(int[] size, *, Generator? generator, Tensor(a!) out) -> Tensor(a!)

- func: rand_like(Tensor self, *, ScalarType? dtype=None, Layout? layout=None, Device? device=None, bool? pin_memory=None, MemoryFormat? memory_format=None) -> Tensor
  supports_named_tensor: True

- func: randint(int high, int[] size, *, ScalarType? dtype=None, Layout? layout=None, Device? device=None, bool? pin_memory=None) -> Tensor

- func: randint.generator(int high, int[] size, *, Generator? generator, ScalarType? dtype=None, Layout? layout=None, Device? device=None, bool? pin_memory=None) -> Tensor

- func: randint.low(int low, int high, int[] size, *, ScalarType? dtype=None, Layout? layout=None, Device? device=None, bool? pin_memory=None) -> Tensor

- func: randint.low_generator(int low, int high, int[] size, *, Generator? generator, ScalarType? dtype=None, Layout? layout=None, Device? device=None, bool? pin_memory=None) -> Tensor

- func: randint.out(int high, int[] size, *, Tensor(a!) out) -> Tensor(a!)

- func: randint.generator_out(int high, int[] size, *, Generator? generator, Tensor(a!) out) -> Tensor(a!)

- func: randint.low_out(int low, int high, int[] size, *, Tensor(a!) out) -> Tensor(a!)

- func: randint.low_generator_out(int low, int high, int[] size, *, Generator? generator, Tensor(a!) out) -> Tensor(a!)

- func: randint_like(Tensor self, int high, *, ScalarType? dtype=None, Layout? layout=None, Device? device=None, bool? pin_memory=None, MemoryFormat? memory_format=None) -> Tensor

- func: randint_like.low_dtype(Tensor self, int low, int high, *, ScalarType? dtype=None, Layout? layout=None, Device? device=None, bool? pin_memory=None, MemoryFormat? memory_format=None) -> Tensor

- func: randn(int[] size, *, ScalarType? dtype=None, Layout? layout=None, Device? device=None, bool? pin_memory=None) -> Tensor

- func: randn.generator(int[] size, *, Generator? generator, ScalarType? dtype=None, Layout? layout=None, Device? device=None, bool? pin_memory=None) -> Tensor

- func: randn.names(int[] size, *, Dimname[]? names, ScalarType? dtype=None, Layout? layout=None, Device? device=None, bool? pin_memory=None) -> Tensor
  device_guard: False

- func: randn.generator_with_names(int[] size, *, Generator? generator, Dimname[]? names, ScalarType? dtype=None, Layout? layout=None, Device? device=None, bool? pin_memory=None) -> Tensor
  device_guard: False

- func: randn.out(int[] size, *, Tensor(a!) out) -> Tensor(a!)

- func: randn.generator_out(int[] size, *, Generator? generator, Tensor(a!) out) -> Tensor(a!)

- func: randn_like(Tensor self, *, ScalarType? dtype=None, Layout? layout=None, Device? device=None, bool? pin_memory=None, MemoryFormat? memory_format=None) -> Tensor
  supports_named_tensor: True

- func: randperm(int n, *, ScalarType? dtype=None, Layout? layout=None, Device? device=None, bool? pin_memory=None) -> Tensor

- func: randperm.generator(int n, *, Generator? generator, ScalarType? dtype=None, Layout? layout=None, Device? device=None, bool? pin_memory=None) -> Tensor

- func: randperm.out(int n, *, Tensor(a!) out) -> Tensor(a!)

- func: randperm.generator_out(int n, *, Generator? generator, Tensor(a!) out) -> Tensor(a!)
  dispatch:
    CPU: randperm_out_cpu
    CUDA: randperm_out_cuda

- func: range.step(Scalar start, Scalar end, Scalar step=1, *, ScalarType? dtype=None, Layout? layout=None, Device? device=None, bool? pin_memory=None) -> Tensor

- func: range(Scalar start, Scalar end, *, ScalarType? dtype=None, Layout? layout=None, Device? device=None, bool? pin_memory=None) -> Tensor

- func: range.out(Scalar start, Scalar end, Scalar step=1, *, Tensor(a!) out) -> Tensor(a!)
  dispatch:
    CPU: range_cpu_out
    CUDA: range_cuda_out

- func: reciprocal(Tensor self) -> Tensor
  use_c10_dispatcher: full
  supports_named_tensor: True
  variants: function, method

- func: reciprocal_(Tensor(a!) self) -> Tensor(a!)
  supports_named_tensor: True
  variants: function, method

- func: reciprocal.out(Tensor self, *, Tensor(a!) out) -> Tensor(a!)
  supports_named_tensor: True

- func: neg(Tensor self) -> Tensor
  use_c10_dispatcher: full
  supports_named_tensor: True
  variants: function, method

- func: neg_(Tensor(a!) self) -> Tensor(a!)
  supports_named_tensor: True
  variants: function, method

- func: neg.out(Tensor self, *, Tensor(a!) out) -> Tensor(a!)
  supports_named_tensor: True
  dispatch:
    CPU: neg_out
    CUDA: neg_out

- func: repeat(Tensor self, int[] repeats) -> Tensor
  use_c10_dispatcher: full
  variants: method  # This is method-only to match the previous tensor API. In the future we could make this a function too.

- func: repeat_interleave.Tensor(Tensor repeats) -> Tensor
  use_c10_dispatcher: full
  variants: function
  dispatch:
    CPU: repeat_interleave_cpu
    CUDA: repeat_interleave_cuda

- func: repeat_interleave.self_Tensor(Tensor self, Tensor repeats, int? dim=None) -> Tensor
  use_c10_dispatcher: full
  variants: function, method

- func: repeat_interleave.self_int(Tensor self, int repeats, int? dim=None) -> Tensor
  use_c10_dispatcher: full
  variants: function, method

- func: reshape(Tensor self, int[] shape) -> Tensor
  use_c10_dispatcher: full
  variants: function, method
  device_guard: False
  supports_named_tensor: True

- func: _mkldnn_reshape(Tensor self, int[] shape) -> Tensor
  use_c10_dispatcher: full
  device_guard: False
  requires_tensor: True
  dispatch:
    MkldnnCPU: mkldnn_reshape

- func: reshape_as(Tensor self, Tensor other) -> Tensor
  use_c10_dispatcher: full
  variants: method
  device_guard: False

- func: round(Tensor self) -> Tensor
  use_c10_dispatcher: full
  supports_named_tensor: True
  variants: function, method

- func: round_(Tensor(a!) self) -> Tensor(a!)
  supports_named_tensor: True
  variants: function, method

- func: round.out(Tensor self, *, Tensor(a!) out) -> Tensor(a!)
  supports_named_tensor: True
  dispatch:
    CPU: round_out
    CUDA: round_out

- func: rrelu(Tensor self, Scalar lower=0.125, Scalar upper=0.3333333333333333, bool training=False, Generator? generator=None) -> Tensor

- func: rrelu_(Tensor(a!) self, Scalar lower=0.125, Scalar upper=0.3333333333333333, bool training=False, Generator? generator=None) -> Tensor(a!)

- func: relu(Tensor self) -> Tensor
  use_c10_dispatcher: full
  variants: function, method
  dispatch:
    CPU: relu
    CUDA: relu
    MkldnnCPU: mkldnn_relu
    QuantizedCPU: quantized_relu
  supports_named_tensor: True

- func: relu_(Tensor(a!) self) -> Tensor(a!)
  supports_named_tensor: True
  variants: function, method
  dispatch:
    CPU: relu_
    CUDA: relu_
    MkldnnCPU: mkldnn_relu_
    QuantizedCPU: quantized_relu_

- func: prelu(Tensor self, Tensor weight) -> Tensor
  use_c10_dispatcher: full
  variants: function, method
  dispatch:
    CPU: prelu_cpu
    CUDA: prelu_cuda

- func: prelu_backward(Tensor grad_output, Tensor self, Tensor weight) -> (Tensor, Tensor)
  variants: function, method
  dispatch:
    CPU: prelu_backward_cpu
    CUDA: prelu_backward_cuda

- func: gelu(Tensor self) -> Tensor
  use_c10_dispatcher: full
  python_module: nn
  dispatch:
    CPU: gelu_cpu
    CUDA: gelu_cuda

- func: gelu_backward(Tensor grad, Tensor self) -> Tensor
  use_c10_dispatcher: full
  python_module: nn
  dispatch:
    CPU: gelu_backward_cpu
    CUDA: gelu_backward_cuda

- func: hardshrink(Tensor self, Scalar lambd=0.5) -> Tensor
  use_c10_dispatcher: full
  variants: function, method

- func: hardshrink_backward(Tensor grad_out, Tensor self, Scalar lambd) -> Tensor
  use_c10_dispatcher: full
  variants: function, method

- func: rsqrt(Tensor self) -> Tensor
  use_c10_dispatcher: full
  supports_named_tensor: True
  variants: function, method

- func: rsqrt_(Tensor(a!) self) -> Tensor(a!)
  supports_named_tensor: True
  variants: function, method

- func: rsqrt.out(Tensor self, *, Tensor(a!) out) -> Tensor(a!)
  supports_named_tensor: True
  dispatch:
    CPU: rsqrt_out
    CUDA: rsqrt_out

- func: select.Dimname(Tensor(a) self, Dimname dim, int index) -> Tensor(a)
  variants: function, method
  device_guard: False
  supports_named_tensor: True

- func: select.int(Tensor(a) self, int dim, int index) -> Tensor(a)
  variants: function, method
  device_guard: False
  supports_named_tensor: True

- func: selu(Tensor self) -> Tensor
  use_c10_dispatcher: full

- func: selu_(Tensor(a!) self) -> Tensor(a!)

- func: celu(Tensor self, Scalar alpha=1.0) -> Tensor
  use_c10_dispatcher: full

- func: celu_(Tensor(a!) self, Scalar alpha=1.0) -> Tensor(a!)

- func: sigmoid(Tensor self) -> Tensor
  use_c10_dispatcher: full
  supports_named_tensor: True
  variants: function, method
  dispatch:
    CPU: sigmoid
    CUDA: sigmoid
    QuantizedCPU: quantized_sigmoid
    MkldnnCPU: mkldnn_sigmoid

- func: sigmoid_(Tensor(a!) self) -> Tensor(a!)
  supports_named_tensor: True
  variants: function, method
  dispatch:
    CPU: sigmoid_
    CUDA: sigmoid_
    MkldnnCPU: mkldnn_sigmoid_

- func: sigmoid.out(Tensor self, *, Tensor(a!) out) -> Tensor(a!)
  supports_named_tensor: True

- func: sin(Tensor self) -> Tensor
  use_c10_dispatcher: full
  supports_named_tensor: True
  variants: function, method

- func: sin_(Tensor(a!) self) -> Tensor(a!)
  supports_named_tensor: True
  variants: function, method

- func: sin.out(Tensor self, *, Tensor(a!) out) -> Tensor(a!)
  supports_named_tensor: True
  dispatch:
    CPU: sin_out
    CUDA: sin_out

- func: sinh(Tensor self) -> Tensor
  use_c10_dispatcher: full
  supports_named_tensor: True
  variants: function, method

- func: sinh_(Tensor(a!) self) -> Tensor(a!)
  supports_named_tensor: True
  variants: function, method

- func: sinh.out(Tensor self, *, Tensor(a!) out) -> Tensor(a!)
  supports_named_tensor: True

# Returns a copy of this `Variable` that is detached from its autograd graph.
# This method is OK to call if the `Variable` is a view.
#
# NOTE: Previously, if we change the tensor metadata (e.g. sizes / strides /
# storage / storage_offset) of a tensor created from `detach()`, those metadata
# in the original tensor will also be updated. However, the new behavior is that
# those metadata changes to the detached tensor will not update the original tensor
# anymore, and in the `detach()` function we need to set `allow_tensor_metadata_change_`
# to false to make such changes explicitly illegal, in order to prevent users from
# changing metadata of the detached tensor and expecting the original tensor to also
# be updated.
- func: detach(Tensor self) -> Tensor
  use_c10_dispatcher: full
  manual_kernel_registration: True
  supports_named_tensor: True
  variants: function, method

# Like `detach()`, but modifies this `Variable` in-place. This method may
# only be called on non-view `Variable`s. You can use `is_view()` to check
# this. If this `Variable` is a view, throws an `std::runtime_error()`.
- func: detach_(Tensor(a!) self) -> Tensor(a!)
  manual_kernel_registration: True
  supports_named_tensor: True
  variants: function, method

- func: size.int(Tensor self, int dim) -> int
  use_c10_dispatcher: full
  variants: function, method
  device_guard: False
  supports_named_tensor: True

- func: size.Dimname(Tensor self, Dimname dim) -> int
  variants: function, method
  device_guard: False
  supports_named_tensor: True

- func: slice.Tensor(Tensor(a) self, int dim=0, int start=0, int end=9223372036854775807, int step=1) -> Tensor(a)
  variants: function, method
  device_guard: False
  supports_named_tensor: True

- func: slogdet(Tensor self) -> (Tensor sign, Tensor logabsdet)
  variants: function, method

- func: smm(Tensor self, Tensor mat2) -> Tensor
  use_c10_dispatcher: full
  variants: function, method

# softmax allows positional dtype, unlike most operators, because kwonly is BC-breaking when loading jit models.
- func: softmax.int(Tensor self, int dim, ScalarType? dtype=None) -> Tensor
  variants: function, method
  supports_named_tensor: True

- func: softmax.Dimname(Tensor self, Dimname dim, *, ScalarType? dtype=None) -> Tensor
  variants: function, method
  supports_named_tensor: True

- func: _softmax(Tensor self, int dim, bool half_to_float) -> Tensor
  use_c10_dispatcher: full
  dispatch:
    CPU: softmax_cpu
    CUDA: softmax_cuda
    MkldnnCPU: mkldnn_softmax

- func: _softmax_backward_data(Tensor grad_output, Tensor output, int dim, Tensor self) -> Tensor
  use_c10_dispatcher: full
  dispatch:
    CPU: softmax_backward_cpu
    CUDA: softmax_backward_cuda

- func: split.Tensor(Tensor(a) self, int split_size, int dim=0) -> Tensor(a)[]
  use_c10_dispatcher: full
  variants: function, method
  device_guard: False
  supports_named_tensor: True

- func: split_with_sizes(Tensor self, int[] split_sizes, int dim=0) -> Tensor[]
  use_c10_dispatcher: full
  variants: function, method
  device_guard: False
  supports_named_tensor: True

- func: squeeze(Tensor(a) self) -> Tensor(a)
  supports_named_tensor: True
  variants: function, method
  device_guard: False

- func: squeeze.dim(Tensor(a) self, int dim) -> Tensor(a)
  supports_named_tensor: True
  variants: function, method
  device_guard: False

- func: squeeze.dimname(Tensor(a) self, Dimname dim) -> Tensor(a)
  supports_named_tensor: True
  variants: function, method
  device_guard: False

- func: squeeze_(Tensor(a!) self) -> Tensor(a!)
  variants: method
  device_guard: False

- func: squeeze_.dim(Tensor(a!) self, int dim) -> Tensor(a!)
  variants: method
  device_guard: False

- func: squeeze_.dimname(Tensor(a!) self, Dimname dim) -> Tensor(a!)
  variants: method
  device_guard: False

- func: sspaddmm(Tensor self, Tensor mat1, Tensor mat2, *, Scalar beta=1, Scalar alpha=1) -> Tensor
  use_c10_dispatcher: full
  variants: function, method

- func: sspaddmm.out(Tensor self, Tensor mat1, Tensor mat2, *, Scalar beta=1, Scalar alpha=1, Tensor(a!) out) -> Tensor(a!)
  dispatch:
    CPU: _sspaddmm_out_only_sparse
    CUDA: _sspaddmm_out_only_sparse_cuda
    SparseCPU: _sspaddmm_out_cpu
    SparseCUDA: _sspaddmm_out_cuda

- func: stack(Tensor[] tensors, int dim=0) -> Tensor
  use_c10_dispatcher: full

- func: stack.out(Tensor[] tensors, int dim=0, *, Tensor(a!) out) -> Tensor(a!)

# The signature is designed to be consistent with librosa except that it is
# missing the `pad_mode` and `center` arguments, which are taken care of at
# `torch.functional.py`. They shall be moved here once we have mapping between
# Python strings and C++ Enum in codegen.
- func: stft(Tensor self, int n_fft, int? hop_length=None, int? win_length=None, Tensor? window=None, bool normalized=False, bool onesided=True) -> Tensor
  variants: function, method

- func: istft(Tensor self, int n_fft, int? hop_length=None, int? win_length=None, Tensor? window=None, bool center=True, bool normalized=False, bool onesided=True, int? length=None) -> Tensor
  variants: function, method

- func: stride.int(Tensor self, int dim) -> int
  use_c10_dispatcher: full
  variants: function, method
  device_guard: False
  supports_named_tensor: True

- func: stride.Dimname(Tensor self, Dimname dim) -> int
  variants: function, method
  device_guard: False
  supports_named_tensor: True

- func: sum(Tensor self, *, ScalarType? dtype=None) -> Tensor
  variants: function, method
  supports_named_tensor: True

- func: sum.dim_IntList(Tensor self, int[1] dim, bool keepdim=False, *, ScalarType? dtype=None) -> Tensor
  variants: function, method
  supports_named_tensor: True

- func: sum.dim_DimnameList(Tensor self, Dimname[1] dim, bool keepdim=False, *, ScalarType? dtype=None) -> Tensor
  variants: function, method
  supports_named_tensor: True

- func: sum.IntList_out(Tensor self, int[1] dim, bool keepdim=False, *, ScalarType? dtype=None, Tensor(a!) out) -> Tensor(a!)
  supports_named_tensor: True

- func: sum.DimnameList_out(Tensor self, Dimname[1] dim, bool keepdim=False, *, ScalarType? dtype=None, Tensor(a!) out) -> Tensor(a!)
  supports_named_tensor: True

- func: sum_to_size(Tensor self, int[] size) -> Tensor
  use_c10_dispatcher: full
  variants: method
  device_guard: False

- func: sqrt(Tensor self) -> Tensor
  use_c10_dispatcher: full
  supports_named_tensor: True
  variants: function, method

- func: sqrt_(Tensor(a!) self) -> Tensor(a!)
  supports_named_tensor: True
  variants: function, method

- func: sqrt.out(Tensor self, *, Tensor(a!) out) -> Tensor(a!)
  supports_named_tensor: True

- func: square(Tensor self) -> Tensor
  use_c10_dispatcher: full
  supports_named_tensor: True
  variants: function, method

- func: square_(Tensor(a!) self) -> Tensor(a!)
  supports_named_tensor: True
  variants: function, method

- func: std(Tensor self, bool unbiased=True) -> Tensor
  use_c10_dispatcher: full
  variants: function, method
  supports_named_tensor: True

- func: std.dim(Tensor self, int[1] dim, bool unbiased=True, bool keepdim=False) -> Tensor
  use_c10_dispatcher: full
  variants: function, method
  supports_named_tensor: True

- func: std_mean(Tensor self, bool unbiased=True) -> (Tensor, Tensor)
  variants: function
  supports_named_tensor: True

- func: std_mean.dim(Tensor self, int[1] dim, bool unbiased=True, bool keepdim=False) -> (Tensor, Tensor)
  use_c10_dispatcher: full
  variants: function
  supports_named_tensor: True

- func: std_mean.names_dim(Tensor self, Dimname[1] dim, bool unbiased=True, bool keepdim=False) -> (Tensor, Tensor)
  variants: function
  supports_named_tensor: True

- func: std.out(Tensor self, int[1] dim, bool unbiased=True, bool keepdim=False, *, Tensor(a!) out) -> Tensor(a!)
  supports_named_tensor: True

- func: std.names_dim(Tensor self, Dimname[1] dim, bool unbiased=True, bool keepdim=False) -> Tensor
  variants: function, method
  supports_named_tensor: True

- func: std.names_out(Tensor self, Dimname[1] dim, bool unbiased=True, bool keepdim=False, *, Tensor(a!) out) -> Tensor(a!)
  supports_named_tensor: True

- func: prod(Tensor self, *, ScalarType? dtype=None) -> Tensor
  variants: function, method
  supports_named_tensor: True

- func: prod.dim_int(Tensor self, int dim, bool keepdim=False, *, ScalarType? dtype=None) -> Tensor
  variants: function, method
  supports_named_tensor: True

- func: prod.int_out(Tensor self, int dim, bool keepdim=False, *, ScalarType? dtype=None, Tensor(a!) out) -> Tensor(a!)
  supports_named_tensor: True

- func: prod.dim_Dimname(Tensor self, Dimname dim, bool keepdim=False, *, ScalarType? dtype=None) -> Tensor
  variants: function, method
  supports_named_tensor: True

- func: prod.Dimname_out(Tensor self, Dimname dim, bool keepdim=False, *, ScalarType? dtype=None, Tensor(a!) out) -> Tensor(a!)
  supports_named_tensor: True

- func: t(Tensor(a) self) -> Tensor(a)
  device_guard: False
  variants: function, method
  supports_named_tensor: True

- func: t_(Tensor(a!) self) -> Tensor(a!)
  device_guard: False
  variants: method

- func: tan(Tensor self) -> Tensor
  use_c10_dispatcher: full
  supports_named_tensor: True
  variants: function, method

- func: tan_(Tensor(a!) self) -> Tensor(a!)
  supports_named_tensor: True
  variants: function, method
  dispatch:
    CPU: _tan__cpu
    CUDA: _tan__cuda

- func: tan.out(Tensor self, *, Tensor(a!) out) -> Tensor(a!)
  supports_named_tensor: True
  dispatch:
    CPU: _tan_out_cpu
    CUDA: _tan_out_cuda

- func: tanh(Tensor self) -> Tensor
  use_c10_dispatcher: full
  supports_named_tensor: True
  variants: function, method
  dispatch:
    CPU: tanh
    CUDA: tanh
    QuantizedCPU: quantized_tanh

- func: tanh_(Tensor(a!) self) -> Tensor(a!)
  supports_named_tensor: True
  variants: function, method

- func: tanh.out(Tensor self, *, Tensor(a!) out) -> Tensor(a!)
  supports_named_tensor: True

- func: tensordot(Tensor self, Tensor other, int[] dims_self, int[] dims_other) -> Tensor
  use_c10_dispatcher: full
  variants: function

# TODO: namespace threshold in 'nn'
- func: threshold(Tensor self, Scalar threshold, Scalar value) -> Tensor
  use_c10_dispatcher: full
  variants: function
  supports_named_tensor: True
  dispatch:
    CPU: threshold
    CUDA: threshold_cuda

- func: threshold_(Tensor(a!) self, Scalar threshold, Scalar value) -> Tensor(a!)
  variants: function
  supports_named_tensor: True
  dispatch:
    CPU: threshold_
    CUDA: threshold__cuda

- func: threshold.out(Tensor self, Scalar threshold, Scalar value, *, Tensor(a!) out) -> Tensor(a!)
  supports_named_tensor: True
  dispatch:
    CPU: threshold_out
    CUDA: threshold_out_cuda

- func: threshold_backward(Tensor grad_output, Tensor self, Scalar threshold) -> Tensor
  use_c10_dispatcher: full
  variants: function
  dispatch:
    CPU: threshold_backward
    CUDA: threshold_backward_cuda

- func: transpose.int(Tensor(a) self, int dim0, int dim1) -> Tensor(a)
  variants: function, method
  device_guard: False
  supports_named_tensor: True

- func: transpose.Dimname(Tensor(a) self, Dimname dim0, Dimname dim1) -> Tensor(a)
  variants: function, method
  device_guard: False
  supports_named_tensor: True

- func: _mkldnn_transpose(Tensor self, int dim0, int dim1) -> Tensor
  use_c10_dispatcher: full
  device_guard: False
  requires_tensor: True
  dispatch:
    MkldnnCPU: mkldnn_transpose

- func: transpose_(Tensor(a!) self, int dim0, int dim1) -> Tensor(a!)
  variants: method
  device_guard: False

- func: _mkldnn_transpose_(Tensor(a!) self, int dim0, int dim1) -> Tensor(a!)
  device_guard: False
  requires_tensor: True
  dispatch:
    MkldnnCPU: mkldnn_transpose_

- func: one_hot(Tensor self, int num_classes=-1) -> Tensor
  use_c10_dispatcher: full
  python_module: nn
  variants: function

- func: flip(Tensor self, int[] dims) -> Tensor
  use_c10_dispatcher: full
  variants: function, method
  dispatch:
    CPU: flip_cpu
    CUDA: flip_cuda

- func: roll(Tensor self, int[1] shifts, int[1] dims=[]) -> Tensor
  use_c10_dispatcher: full
  variants: function, method
  dispatch:
    CPU: roll_cpu
    CUDA: roll_cuda

# default int[] value [0,1] should not add space after comma, since native_parse.py uses ', ' to split args

- func: rot90(Tensor self, int k=1, int[] dims=[0,1]) -> Tensor
  use_c10_dispatcher: full
  variants: function, method

- func: trapz.x(Tensor y, Tensor x, *, int dim=-1) -> Tensor
  use_c10_dispatcher: full

- func: trapz.dx(Tensor y, *, float dx=1, int dim=-1) -> Tensor
  use_c10_dispatcher: full

- func: _trilinear(Tensor i1, Tensor i2, Tensor i3, int[] expand1, int[] expand2, int[] expand3, int[] sumdim, int unroll_dim=1) -> Tensor
  use_c10_dispatcher: full

- func: triplet_margin_loss(Tensor anchor, Tensor positive, Tensor negative, float margin=1.0, float p=2, float eps=1e-06, bool swap=False, int reduction=Mean) -> Tensor
  use_c10_dispatcher: full

- func: true_divide.Tensor(Tensor self, Tensor other) -> Tensor
  use_c10_dispatcher: full
  variants: function, method
  dispatch:
    CPU: true_divide
    CUDA: true_divide
    SparseCPU: true_divide_sparse
    SparseCUDA: true_divide_sparse
  supports_named_tensor: True

- func: true_divide_.Tensor(Tensor(a!) self, Tensor other) -> Tensor(a!)
  variants: method
  dispatch:
    CPU: true_divide_
    CUDA: true_divide_
    SparseCPU: true_divide_sparse_
    SparseCUDA: true_divide_sparse_
  supports_named_tensor: True

- func: true_divide.out(Tensor self, Tensor other, *, Tensor(a!) out) -> Tensor(a!)
  dispatch:
    CPU: true_divide_out
    CUDA: true_divide_out
    SparseCPU: true_divide_out_sparse_zerodim
    SparseCUDA: true_divide_out_sparse_zerodim
  supports_named_tensor: True

- func: true_divide.Scalar(Tensor self, Scalar other) -> Tensor
  use_c10_dispatcher: full
  variants: function, method
  supports_named_tensor: True

- func: true_divide_.Scalar(Tensor(a!) self, Scalar other) -> Tensor(a!)
  variants: method
  supports_named_tensor: True

- func: trunc(Tensor self) -> Tensor
  use_c10_dispatcher: full
  supports_named_tensor: True
  variants: function, method

- func: trunc_(Tensor(a!) self) -> Tensor(a!)
  supports_named_tensor: True
  variants: function, method

- func: trunc.out(Tensor self, *, Tensor(a!) out) -> Tensor(a!)
  supports_named_tensor: True
  dispatch:
    CPU: trunc_out
    CUDA: trunc_out

- func: type_as(Tensor self, Tensor other) -> Tensor
  use_c10_dispatcher: full
  variants: method

- func: _has_compatible_shallow_copy_type(Tensor self, Tensor from) -> bool
  use_c10_dispatcher: full
  variants: function

- func: _unique(Tensor self, bool sorted=True, bool return_inverse=False) -> (Tensor, Tensor)
  variants: function
  dispatch:
    CPU: _unique_cpu
    CUDA: _unique_cuda

- func: unique_dim(Tensor self, int dim, bool sorted=True, bool return_inverse=False, bool return_counts=False) -> (Tensor, Tensor, Tensor)
  variants: function
  dispatch:
    CPU: unique_dim_cpu
    CUDA: unique_dim_cuda

- func: unique_consecutive(Tensor self, bool return_inverse=False, bool return_counts=False, int? dim=None) -> (Tensor, Tensor, Tensor)
  variants: function
  dispatch:
    CPU: unique_consecutive_cpu
    CUDA: unique_consecutive_cuda

- func: unique_dim_consecutive(Tensor self, int dim, bool return_inverse=False, bool return_counts=False) -> (Tensor, Tensor, Tensor)
  variants: function
  dispatch:
    CPU: unique_dim_consecutive_cpu
    CUDA: unique_dim_consecutive_cuda

# _unique and _unique_dim are fragile and modifying them easily cause internal break
# the below operator is a temporary hack for adding return_counts support
# Please don't rely on these two operators, they will be removed soon

- func: _unique2(Tensor self, bool sorted=True, bool return_inverse=False, bool return_counts=False) -> (Tensor, Tensor, Tensor)
  variants: function
  dispatch:
    CPU: _unique2_cpu
    CUDA: _unique2_cuda

- func: _unsafe_view(Tensor self, int[] size) -> Tensor
  use_c10_dispatcher: full

- func: unsqueeze(Tensor(a) self, int dim) -> Tensor(a)
  variants: function, method
  device_guard: False

- func: unsqueeze_(Tensor(a!) self, int dim) -> Tensor(a!)
  variants: method
  device_guard: False

- func: var(Tensor self, bool unbiased=True) -> Tensor
  use_c10_dispatcher: full
  variants: function, method
  supports_named_tensor: True

- func: var.dim(Tensor self, int[1] dim, bool unbiased=True, bool keepdim=False) -> Tensor
  use_c10_dispatcher: full
  variants: function, method
  supports_named_tensor: True

- func: var.out(Tensor self, int[1] dim, bool unbiased=True, bool keepdim=False, *, Tensor(a!) out) -> Tensor(a!)
  supports_named_tensor: True

- func: var.names_dim(Tensor self, Dimname[1] dim, bool unbiased=True, bool keepdim=False) -> Tensor
  variants: function, method
  supports_named_tensor: True

- func: var.names_out(Tensor self, Dimname[1] dim, bool unbiased=True, bool keepdim=False, *, Tensor(a!) out) -> Tensor(a!)
  supports_named_tensor: True

- func: var_mean(Tensor self, bool unbiased=True) -> (Tensor, Tensor)
  variants: function
  supports_named_tensor: True

- func: var_mean.dim(Tensor self, int[1] dim, bool unbiased=True, bool keepdim=False) -> (Tensor, Tensor)
  use_c10_dispatcher: full
  variants: function
  supports_named_tensor: True

- func: var_mean.names_dim(Tensor self, Dimname[1] dim, bool unbiased=True, bool keepdim=False) -> (Tensor, Tensor)
  variants: function
  supports_named_tensor: True

- func: view_as(Tensor self, Tensor other) -> Tensor
  use_c10_dispatcher: full
  variants: method
  device_guard: False

# we define both of these because 'where' does the broadcast and '_s_where' doesn't;
# this allows us to implicitly calculate the broadcast derivative, while only dealing with the
# _s_where derivative.
- func: where.self(Tensor condition, Tensor self, Tensor other) -> Tensor
  use_c10_dispatcher: full
  variants: function, method

- func: where(Tensor condition) -> Tensor[]
  use_c10_dispatcher: full
  variants: function

- func: _s_where(Tensor condition, Tensor self, Tensor other) -> Tensor
  use_c10_dispatcher: full
  variants: function

- func: norm_except_dim(Tensor v, int pow=2, int dim=0) -> Tensor
  variants: function

# VariableType::_weight_norm does not want to be given a gap in the autograd graph,
# so we don't define "dispatch" variants for it.
- func: _weight_norm(Tensor v, Tensor g, int dim=0) -> Tensor
  use_c10_dispatcher: full
  variants: function

- func: _weight_norm_cuda_interface(Tensor v, Tensor g, int dim=0) -> (Tensor, Tensor)
  variants: function
  dispatch:
    CUDA: weight_norm_cuda

- func: _weight_norm_cuda_interface_backward(Tensor grad_w, Tensor saved_v, Tensor saved_g, Tensor saved_norms, int dim) -> (Tensor, Tensor)
  variants: function
  dispatch:
    CUDA: weight_norm_cuda_backward

- func: _weight_norm_differentiable_backward(Tensor grad_w, Tensor saved_v, Tensor saved_g, Tensor saved_norms, int dim) -> (Tensor, Tensor)
  variants: function

- func: zeros.names(int[] size, *, Dimname[]? names, ScalarType? dtype=None, Layout? layout=None, Device? device=None, bool? pin_memory=None) -> Tensor
  device_guard: False

- func: zeros(int[] size, *, ScalarType? dtype=None, Layout? layout=None, Device? device=None, bool? pin_memory=None) -> Tensor

- func: zeros.out(int[] size, *, Tensor(a!) out) -> Tensor(a!)

- func: zeros_like(Tensor self, *, ScalarType? dtype=None, Layout? layout=None, Device? device=None, bool? pin_memory=None, MemoryFormat? memory_format=None) -> Tensor
  supports_named_tensor: True

- func: _standard_gamma_grad(Tensor self, Tensor output) -> Tensor
  use_c10_dispatcher: full
  variants: function
  dispatch:
    CPU: _standard_gamma_grad_cpu
    CUDA: _standard_gamma_grad_cuda

- func: _standard_gamma(Tensor self, Generator? generator=None) -> Tensor
  variants: function
  dispatch:
    CPU: _s_gamma_cpu
    CUDA: _s_gamma_cuda

- func: _dirichlet_grad(Tensor x, Tensor alpha, Tensor total) -> Tensor
  use_c10_dispatcher: full
  dispatch:
    CPU: _dirichlet_grad_cpu
    CUDA: _dirichlet_grad_cuda

- func: _sample_dirichlet(Tensor self, Generator? generator=None) -> Tensor
  variants: function
  dispatch:
    CPU: _s_dirichlet_cpu
    CUDA: _s_dirichlet_cuda

- func: poisson(Tensor self, Generator? generator=None) -> Tensor
  dispatch:
    CPU: _s_poisson_cpu
    CUDA: _s_poisson_cuda

- func: binomial(Tensor count, Tensor prob, Generator? generator=None) -> Tensor
  dispatch:
    CPU: _s_binomial_cpu
    CUDA: _s_binomial_cuda

# When more variants get ported to native, this dispatch will get more
# complicated

- func: native_norm(Tensor self, Scalar p=2) -> Tensor
  use_c10_dispatcher: full
  dispatch:
    SparseCPU: norm_sparse
    SparseCUDA: norm_sparse

# TODO: reduce signatures down to one when optional args is available
- func: _sparse_sum(Tensor self) -> Tensor
  use_c10_dispatcher: full

- func: _sparse_sum.dtype(Tensor self, *, ScalarType dtype) -> Tensor

- func: _sparse_sum.dim(Tensor self, int[1] dim) -> Tensor

- func: _sparse_sum.dim_dtype(Tensor self, int[1] dim, *, ScalarType dtype) -> Tensor

- func: _sparse_sum_backward(Tensor grad, Tensor self, int[] dim) -> Tensor
  use_c10_dispatcher: full
  dispatch:
      SparseCPU: _sparse_sum_backward_cpu
      SparseCUDA: _sparse_sum_backward_cuda

- func: norm.ScalarOpt_dtype(Tensor self, Scalar? p, *, ScalarType dtype) -> Tensor
  variants: function, method

- func: norm.Scalar(Tensor self, Scalar p=2) -> Tensor
  use_c10_dispatcher: full
  variants: function, method

- func: norm.ScalarOpt_dim_dtype(Tensor self, Scalar? p, int[1] dim, bool keepdim, *, ScalarType dtype) -> Tensor
  variants: function, method

- func: norm.ScalarOpt_dim(Tensor self, Scalar? p, int[1] dim, bool keepdim=False) -> Tensor
  use_c10_dispatcher: full
  variants: function, method

- func: norm.dtype_out(Tensor self, Scalar? p, int[1] dim, bool keepdim, *, ScalarType dtype, Tensor(a!) out) -> Tensor(a!)

- func: norm.out(Tensor self, Scalar? p, int[1] dim, bool keepdim=False, *, Tensor(a!) out) -> Tensor(a!)

- func: norm.names_ScalarOpt_dim_dtype(Tensor self, Scalar? p, Dimname[1] dim, bool keepdim, *, ScalarType dtype) -> Tensor
  variants: function, method

- func: norm.names_ScalarOpt_dim(Tensor self, Scalar? p, Dimname[1] dim, bool keepdim=False) -> Tensor
  variants: function, method

- func: norm.names_dtype_out(Tensor self, Scalar? p, Dimname[1] dim, bool keepdim, *, ScalarType dtype, Tensor(a!) out) -> Tensor(a!)

- func: norm.names_out(Tensor self, Scalar? p, Dimname[1] dim, bool keepdim=False, *, Tensor(a!) out) -> Tensor(a!)

- func: frobenius_norm(Tensor self) -> Tensor
  use_c10_dispatcher: full
  variants: function

- func: frobenius_norm.dim(Tensor self, int[1] dim, bool keepdim=False) -> Tensor
  use_c10_dispatcher: full
  variants: function

- func: frobenius_norm.out(Tensor self, int[1] dim, bool keepdim=False, *, Tensor(a!) out) -> Tensor(a!)
  variants: function

- func: nuclear_norm(Tensor self, bool keepdim=False) -> Tensor
  use_c10_dispatcher: full
  variants: function

- func: nuclear_norm.out(Tensor self, bool keepdim=False, *, Tensor(a!) out) -> Tensor(a!)
  variants: function

- func: nuclear_norm.dim(Tensor self, int[2] dim, bool keepdim=False) -> Tensor
  use_c10_dispatcher: full
  variants: function

- func: nuclear_norm.dim_out(Tensor self, int[2] dim, bool keepdim=False, *, Tensor(a!) out) -> Tensor(a!)
  variants: function

- func: clone(Tensor self, *, MemoryFormat? memory_format=None) -> Tensor
  variants: function, method
  dispatch:
    CPU: clone
    CUDA: clone
    SparseCPU: clone_sparse
    SparseCUDA: clone_sparse
    MkldnnCPU: mkldnn_clone
    QuantizedCPU: quantized_clone
    QuantizedCUDA: quantized_clone
  supports_named_tensor: True

- func: resize_as_(Tensor(a!) self, Tensor the_template, *, MemoryFormat? memory_format=None) -> Tensor(a!)
  manual_kernel_registration: True
  supports_named_tensor: True
  variants: function, method

- func: pow.Tensor_Scalar_out(Tensor self, Scalar exponent, *, Tensor(a!) out) -> Tensor(a!)
  supports_named_tensor: True
  dispatch:
    CPU: pow_out
    CUDA: pow_out
    SparseCPU: pow_out_sparse_scalar
    SparseCUDA: pow_out_sparse_scalar

- func: pow.Tensor_Scalar(Tensor self, Scalar exponent) -> Tensor
  use_c10_dispatcher: full
  variants: function, method
  supports_named_tensor: True
  dispatch:
    CPU: pow
    CUDA: pow
    SparseCPU: pow_sparse_scalar
    SparseCUDA: pow_sparse_scalar

- func: zero_(Tensor(a!) self) -> Tensor(a!)
  supports_named_tensor: True
  variants: method, function
  dispatch:
    CPU: zero_
    CUDA: zero_
    SparseCPU: zero_sparse_
    SparseCUDA: zero_sparse_
    MkldnnCPU: mkldnn_zero_

- func: sub.out(Tensor self, Tensor other, *, Scalar alpha=1, Tensor(a!) out) -> Tensor(a!)
  dispatch:
    CPU: sub_out
    CUDA: sub_out
    SparseCPU: sub_out_sparse
    SparseCUDA: sub_out_sparse
  supports_named_tensor: True

- func: sub.Tensor(Tensor self, Tensor other, *, Scalar alpha=1) -> Tensor
  use_c10_dispatcher: full
  variants: function, method
  dispatch:
    CPU: sub
    CUDA: sub
    SparseCPU: sub_sparse
    SparseCUDA: sub_sparse
  supports_named_tensor: True

- func: sub_.Tensor(Tensor(a!) self, Tensor other, *, Scalar alpha=1) -> Tensor(a!)
  variants: method
  dispatch:
    CPU: sub_
    CUDA: sub_
    SparseCPU: sub_sparse_
    SparseCUDA: sub_sparse_
  supports_named_tensor: True

# For C++ only, until we have conversion from C++ numbers to Tensor
- func: sub.Scalar(Tensor self, Scalar other, Scalar alpha=1) -> Tensor
  use_c10_dispatcher: full
  variants: function, method
  supports_named_tensor: True

- func: sub_.Scalar(Tensor(a!) self, Scalar other, Scalar alpha=1) -> Tensor(a!)
  variants: method
  supports_named_tensor: True

- func: rsub.Tensor(Tensor self, Tensor other, *, Scalar alpha=1) -> Tensor
  use_c10_dispatcher: full
  variants: function
  supports_named_tensor: True

# For C++ only, until we have conversion from C++ numbers to Tensor
- func: rsub.Scalar(Tensor self, Scalar other, Scalar alpha=1) -> Tensor
  use_c10_dispatcher: full
  variants: function
  supports_named_tensor: True

# Functionally the same as addmm, but we give it a different derivative formula
# that doesn't propagate gradients to non-present entries on sparse.
- func: _sparse_addmm(Tensor self, Tensor sparse, Tensor dense, *, Scalar beta=1, Scalar alpha=1) -> Tensor
  use_c10_dispatcher: full
  named_guard: False

- func: addmm.out(Tensor self, Tensor mat1, Tensor mat2, *, Scalar beta=1, Scalar alpha=1, Tensor(a!) out) -> Tensor(a!)
  dispatch:
    CPU: legacy::cpu::_th_addmm_out
    CUDA: legacy::cuda::_th_addmm_out
    SparseCPU: addmm_out_sparse_dense_cpu
    SparseCUDA: addmm_out_sparse_dense_cuda
  supports_named_tensor: True

- func: addmm(Tensor self, Tensor mat1, Tensor mat2, *, Scalar beta=1, Scalar alpha=1) -> Tensor
  use_c10_dispatcher: full
  variants: function, method
  dispatch:
    CPU: legacy::cpu::_th_addmm
    CUDA: legacy::cuda::_th_addmm
    SparseCPU: addmm_sparse_dense_cpu
    SparseCUDA: addmm_sparse_dense_cuda
  supports_named_tensor: True

- func: addmm_(Tensor(a!) self, Tensor mat1, Tensor mat2, *, Scalar beta=1, Scalar alpha=1) -> Tensor(a!)
  variants: method
  dispatch:
    CPU: legacy::cpu::_th_addmm_
    CUDA: legacy::cuda::_th_addmm_
    # Warning!  For whatever reason, the inplace sparse addmm is NON
    # broadcasting
    SparseCPU: s_addmm_sparse_dense_cpu_
    SparseCUDA: s_addmm_sparse_dense_cuda_
  supports_named_tensor: True

# NOTE [ Sparse: autograd and API ]
#
#
# Sparse Tensor Constructors
# ~~~~~~~~~~~~~~~~~~~~~~~~~~
#
# The API entry points to sparse tensor construction should be
# `sparse_coo tensor` and `_sparse_coo_tensor_unsafe`. Depending on whether the
# indices and values tensors are given, they eventually dispatch to either
# `sparse_coo_tensor_with_dims` or `sparse_coo_tensor_with_dims_and_tensors`.
#
# The autograd support for ctor is implement on `sparse_coo_tensor_with_dims_and_tensors`.
#
# The API methods `sparse_coo tensor` and `_sparse_coo_tensor_unsafe`
# **must not** have specific type dispatches because otherwise codegen will
# consider them as abstract methods (see Note [Abstract ATen methods]), dispatch
# using **Tensor** type, and thus lose autograd tracking on the actual method
# they dispatch to, e.g., `sparse_coo_tensor_with_dims_and_tensors`.
#
# The actual ctors `sparse_coo_tensor_with_dims` and `sparse_coo_tensor_with_dims_and_tensors`,
# on the other hand, need to create `SparseTensorImpl` and know nothing about
# how `VariableType`s work. So they need to be dispatched using Tensor types.
# We thus put `requires_tensor=True` to ensure that `VariableType` will unwrap
# the given variables and call with the Tensor type.
#
#
# Sparse Methods API Design
# ~~~~~~~~~~~~~~~~~~~~~~~~~
#
# Goals: 1. Flexible API for users to write custom sparse ops
#        2. ctor and member accessor with autograd support
#
# To achieve 1, we need to provide a set of *dangerous* APIs (dangerous in the
# sense that misusing them will break sparse tensor invariant and may out in
# unexpected behavior, e.g., crash). These methods are all prefixed with
# underscore "_" to indicate that they should be used with care. We provide:
#
#   + `_indices()`: returns the *raw* indices within the sparse tensor (not just
#                   sharing storage). Any inplace operation will change the
#                   actual indices, including t_, set_, as_strided_, resize_,
#                   etc.
#   + `_values()`: returns the *raw* values within the sparse tensor. Similar
#                  semantics as `_indices()`
#   + `_nnz()`: returns the number of non-zero entries. This will always be
#               determined by the shapes of indices and values.
#   + `_coalesced_(bool)`: inplace sets whether the tensor is coalesced, and
#                          returns itself.
#
# These methods are very useful in writing new operations, e.g., a custom
# autograd Function.
#
# We also provide other public *safe* APIs:
#   + `indices()`: returns a **view** of the indices tensor if the sparse tensor
#                  is **coalesced**.
#   + `values()`: returns a **view** of the values tensor if the containing
#                 sparse tensor is **coalesced**.
#   + `sparse_dim()`: number of sparse dimensions
#   + `dense_dim()`: number of dense dimensions
#   + `is_coalesced()`: whether the sparse tensor is coalesced
#
# `_indices()` and `_values()` should returns the raw indices and values dense
# tensors within a sparse tensor. They can be quite unsafe with inplace
# operations like `t_()`, and exposes uncoalesced indices and values. The public
# recommended API is `indices()` and `values()`, both of which first check that
# the tensor is coalesced and return views on those tensors.
#
#
# Autograd Support
# ~~~~~~~~~~~~~~~~
#
# Autograd is supported on `values()` and sparse tensor ctor with indices and
# values tensors. E.g., `torch.sparse_coo_tensor(i, v).values().sum()` is
# differentiable w.r.t. `v`.
#
# NB: The `values()` and `_values()` operators are special in that they are
# layout-aware, i.e., the output depends not just on the data it represents, but
# also on the input layout details (in this case, the `indices` tensor). See
# NOTE [ as_strided Backward and layout-aware/agnostic autograd ] in Functions.cpp
# for discussion on layout-aware vs layout-agnostic autograd. Since PyTorch ops
# operate in the layout-agnostic mode, similar to `as_strided`, backward of
# these two operators need to consider them in a layout-agnostic way:
#   + `values()`:
#     Input is coalesced.
#     We just pretend having `input.indices()` as an additional argument
#     `input_indices`, then forward is similar to
#     `input.to(kStrided).index_select(input_indices)` regardless of the layout.
#     Note that `values()` normally is layout-aware even if we constrain
#     ourselves on sparse inputs since it may include all zeros values entries
#     as "present" entries.
#   + `_values()`:
#     Input may be uncoalesced.
#     It is not straightforward to construct a layout-agnostic version because
#     duplicate indices entries may exist and additional parameterization is
#     needed to distribute the value into different values entries. Furthermore,
#     this op is intended to provide ways to write custom sparse ops, rather
#     than being used in autograd graph, so it is marked as *non-differentiable*
#     in derivatives.yaml.
#
# Before reading the following, see NOTE [ Autograd Variable Views ] in
# variable.h for details on views that are tracked by autograd, and views that
# are not.
#
# Moreover, these methods return tensors that share storage with inputs, so we
# mark these methods as view ops to support autograd history tracking.
# The sparse tensor ctor output should technically be view of both input indices
# and values tensors, but currently we only support setting as view of a single
# Variable, so it is only view of the values tensor.
# TODO: clone indices in sparse tensor ctor.
#
# For other methods that return outputs that share storage with inputs, i.e.,
# `indices()` and `_indices()`. We mark their outputs as non-differentiable, so
# the view relation is not tracked by autograd, but the version counter is still
# shared. In other words, their outputs are non-differentiable views of the
# sparse tensor.

# FIXME: would be nicer if TensorOptions was optional based; not adding default arguments for options given
# the default would never make sense.
- func: sparse_coo_tensor.size(int[] size, *, ScalarType dtype, Layout layout, Device device, bool pin_memory=False) -> Tensor

- func: sparse_coo_tensor.indices(Tensor indices, Tensor values, *, ScalarType? dtype=None, Layout? layout=None, Device? device=None, bool? pin_memory=None) -> Tensor

- func: sparse_coo_tensor.indices_size(Tensor indices, Tensor values, int[] size, *, ScalarType? dtype=None, Layout? layout=None, Device? device=None, bool? pin_memory=None) -> Tensor

- func: _sparse_coo_tensor_unsafe(Tensor indices, Tensor values, int[] size, *, ScalarType? dtype=None, Layout? layout=None, Device? device=None, bool? pin_memory=None) -> Tensor

- func: _sparse_coo_tensor_with_dims(int sparse_dim, int dense_dim, int[] size, *, ScalarType dtype, Layout layout, Device device, bool pin_memory=False) -> Tensor
  dispatch:
    SparseCPU: new_with_dims_sparse
    SparseCUDA: new_with_dims_sparse
  requires_tensor: True

- func: _sparse_coo_tensor_with_dims_and_tensors(int sparse_dim, int dense_dim, int[] size, Tensor indices, Tensor values, *, ScalarType dtype, Layout layout, Device device, bool pin_memory=False) -> Tensor
  dispatch:
    SparseCPU: new_with_dims_and_tensor_sparse
    SparseCUDA: new_with_dims_and_tensor_sparse
  requires_tensor: True

- func: sparse_resize_(Tensor(a!) self, int[] size, int sparse_dim, int dense_dim) -> Tensor(a!)
  variants: method
  dispatch:
    SparseCPU: sparse_resize_
    SparseCUDA: sparse_resize_
  requires_tensor: True

- func: sparse_resize_and_clear_(Tensor(a!) self, int[] size, int sparse_dim, int dense_dim) -> Tensor(a!)
  variants: method
  dispatch:
    SparseCPU: sparse_resize_and_clear_
    SparseCUDA: sparse_resize_and_clear_
  requires_tensor: True

- func: sparse_mask(Tensor self, Tensor mask) -> Tensor
  use_c10_dispatcher: full
  variants: method
  dispatch:
    SparseCPU: sparse_mask_cpu
    SparseCUDA: sparse_mask_cuda
  requires_tensor: True

- func: to_dense(Tensor self) -> Tensor
  use_c10_dispatcher: full
  variants: method
  dispatch:
    SparseCPU: sparse_to_dense
    SparseCUDA: sparse_to_dense
    MkldnnCPU: mkldnn_to_dense
  requires_tensor: True

- func: to_dense_backward(Tensor grad, Tensor input) -> Tensor
  use_c10_dispatcher: full

- func: sparse_dim(Tensor self) -> int
  use_c10_dispatcher: full
  variants: method
  dispatch:
    SparseCPU: sparse_dim_sparse
    SparseCUDA: sparse_dim_sparse
  requires_tensor: True
  device_guard: False

# legacy method
- func: _dimI(Tensor self) -> int
  use_c10_dispatcher: full
  variants: method
  dispatch:
    SparseCPU: sparse_dim_sparse
    SparseCUDA: sparse_dim_sparse
  requires_tensor: True
  device_guard: False

- func: dense_dim(Tensor self) -> int
  use_c10_dispatcher: full
  variants: method
  dispatch:
    SparseCPU: dense_dim_sparse
    SparseCUDA: dense_dim_sparse
  requires_tensor: True
  device_guard: False

# legacy method
- func: _dimV(Tensor self) -> int
  use_c10_dispatcher: full
  variants: method
  dispatch:
    SparseCPU: dense_dim_sparse
    SparseCUDA: dense_dim_sparse
  requires_tensor: True
  device_guard: False

- func: _nnz(Tensor self) -> int
  use_c10_dispatcher: full
  variants: method
  dispatch:
    SparseCPU: _nnz_sparse
    SparseCUDA: _nnz_sparse
  requires_tensor: True
  device_guard: False

- func: coalesce(Tensor self) -> Tensor
  use_c10_dispatcher: full
  variants: method
  dispatch:
    SparseCPU: coalesce_sparse_cpu
    SparseCUDA: coalesce_sparse_cuda
  requires_tensor: True

- func: is_coalesced(Tensor self) -> bool
  use_c10_dispatcher: full
  variants: method
  dispatch:
    SparseCPU: is_coalesced_sparse
    SparseCUDA: is_coalesced_sparse
  requires_tensor: True
  device_guard: False
  supports_named_tensor: True

- func: _indices(Tensor(a) self) -> Tensor(a)
  variants: method
  dispatch:
    SparseCPU: _indices_sparse
    SparseCUDA: _indices_sparse
  requires_tensor: True
  device_guard: False

- func: _values(Tensor(a) self) -> Tensor(a)
  variants: method
  dispatch:
    SparseCPU: _values_sparse
    SparseCUDA: _values_sparse
  requires_tensor: True
  device_guard: False

# This method doesn't do any check but only directly sets the flag. So it can be
# a bit unsafe. Similar to _indices and _values, this is useful for implementing
# custom sparse operations in Python/C++ extension.
- func: _coalesced_(Tensor(a!) self, bool coalesced) -> Tensor(a!)
  variants: method
  dispatch:
    SparseCPU: _coalesced_sparse_
    SparseCUDA: _coalesced_sparse_
  requires_tensor: True
  device_guard: False

- func: indices(Tensor(a) self) -> Tensor(a)
  variants: method
  dispatch:
    SparseCPU: indices_sparse
    SparseCUDA: indices_sparse
  requires_tensor: True
  device_guard: False

- func: values(Tensor(a) self) -> Tensor(a)
  variants: method
  dispatch:
    SparseCPU: values_sparse
    SparseCUDA: values_sparse
  requires_tensor: True
  device_guard: False

- func: hspmm.out(Tensor mat1, Tensor mat2, *, Tensor(a!) out) -> Tensor(a!)
  dispatch:
    SparseCPU: hspmm_out_sparse_cpu
    SparseCUDA: hspmm_out_sparse_cuda
  requires_tensor: True

- func: hspmm(Tensor mat1, Tensor mat2) -> Tensor
  use_c10_dispatcher: full
  dispatch:
    SparseCPU: hspmm_sparse_cpu
    SparseCUDA: hspmm_sparse_cuda
  requires_tensor: True

- func: copy_sparse_to_sparse_(Tensor(a!) self, Tensor src, bool non_blocking=False) -> Tensor(a!)
  variants: function
  dispatch:
    SparseCPU: copy_sparse_
    SparseCUDA: copy_sparse_
  requires_tensor: True

- func: unbind.int(Tensor(a) self, int dim=0) -> Tensor(a)[]
  use_c10_dispatcher: full
  variants: function, method
  supports_named_tensor: True

- func: unbind.Dimname(Tensor(a) self, Dimname dim) -> Tensor(a)[]
  variants: function, method
  supports_named_tensor: True

- func: to_sparse.sparse_dim(Tensor self, int sparse_dim) -> Tensor
  use_c10_dispatcher: full
  variants: method
  dispatch:
    CPU: dense_to_sparse
    CUDA: dense_to_sparse

- func: to_sparse(Tensor self) -> Tensor
  use_c10_dispatcher: full
  variants: method
  dispatch:
    CPU: dense_to_sparse
    CUDA: dense_to_sparse

- func: to_mkldnn(Tensor self) -> Tensor
  use_c10_dispatcher: full
  variants: method
  dispatch:
    CPU: dense_to_mkldnn

- func: mkldnn_reorder_conv2d_weight(Tensor self, int[2] padding=0, int[2] stride=1, int[2] dilation=1, int groups=1) -> Tensor
  use_c10_dispatcher: full
  variants: function
  python_module: nn
  dispatch:
    MkldnnCPU: mkldnn_reorder_conv2d_weight

- func: to_mkldnn_backward(Tensor grad, Tensor input) -> Tensor
  use_c10_dispatcher: full

- func: quantize_per_tensor(Tensor self, float scale, int zero_point, ScalarType dtype) -> Tensor
  variants: function
  dispatch:
    CPU: quantize_per_tensor
    CUDA: quantize_per_tensor

- func: quantize_per_tensor.tensors(Tensor[] tensors, Tensor scales, Tensor zero_points, ScalarType dtype) -> Tensor[]
  variants: function
  dispatch:
    CPU: quantize_per_tensor_list_cpu

- func: quantize_per_channel(Tensor self, Tensor scales, Tensor zero_points, int axis, ScalarType dtype) -> Tensor
  variants: function
  dispatch:
    CPU: quantize_per_channel_cpu

- func: dequantize.self(Tensor self) -> Tensor
  use_c10_dispatcher: full
  variants: function, method
  dispatch:
    QuantizedCPU: dequantize_quant
    QuantizedCUDA: dequantize_quant

- func: dequantize.tensors(Tensor[] tensors) -> Tensor[]
  variants: function
  dispatch:
    QuantizedCPU: dequantize_tensors_quant

- func: q_scale(Tensor self) -> float
  use_c10_dispatcher: full
  variants: function, method
  dispatch:
    QuantizedCPU: q_scale_quant
    QuantizedCUDA: q_scale_quant

- func: q_zero_point(Tensor self) -> int
  use_c10_dispatcher: full
  variants: function, method
  dispatch:
    QuantizedCPU: q_zero_point_quant
    QuantizedCUDA: q_zero_point_quant

- func: q_per_channel_scales(Tensor self) -> Tensor
  variants: function, method
  dispatch:
    QuantizedCPU: q_per_channel_scales_quant

- func: q_per_channel_zero_points(Tensor self) -> Tensor
  variants: function, method
  dispatch:
    QuantizedCPU: q_per_channel_zero_points_quant

- func: q_per_channel_axis(Tensor self) -> int
  variants: function, method
  dispatch:
    QuantizedCPU: q_per_channel_axis_quant

- func: int_repr(Tensor self) -> Tensor
  use_c10_dispatcher: full
  variants: function, method
  dispatch:
    QuantizedCPU: int_repr_quant_cpu
    QuantizedCUDA: int_repr_quant_cuda

- func: _make_per_tensor_quantized_tensor(Tensor self, float scale, int zero_point) -> Tensor
  use_c10_dispatcher: full
  dispatch:
    CPU: make_per_tensor_quantized_tensor_cpu
    CUDA: make_per_tensor_quantized_tensor_cuda

- func: _make_per_channel_quantized_tensor(Tensor self, Tensor scale, Tensor zero_point, int axis) -> Tensor
  dispatch:
    CPU: make_per_channel_quantized_tensor_cpu

- func: qscheme(Tensor self) -> QScheme
  use_c10_dispatcher: full
  variants: method
  dispatch:
    QuantizedCPU: qscheme_quant
    QuantizedCUDA: qscheme_quant

- func: fake_quantize_per_tensor_affine(Tensor self, float scale, int zero_point, int quant_min, int quant_max) -> Tensor
  use_c10_dispatcher: full
  variants: function

- func: fake_quantize_per_tensor_affine_backward(Tensor grad, Tensor self, float scale, int zero_point, int quant_min, int quant_max) -> Tensor
  use_c10_dispatcher: full
  variants: function

- func: fake_quantize_per_channel_affine(Tensor self, Tensor scale, Tensor zero_point, int axis, int quant_min, int quant_max) -> Tensor
  use_c10_dispatcher: full
  variants: function

- func: fake_quantize_per_channel_affine_backward(Tensor grad, Tensor self, Tensor scale, Tensor zero_point, int axis, int quant_min, int quant_max) -> Tensor
  use_c10_dispatcher: full
  variants: function

- func: _choose_qparams_per_tensor(Tensor self, bool reduce_range=False) -> (float, int)
  use_c10_dispatcher: full
  variants: function

# to(Device) must not exist because all constructors of Device also works for
# TensorOptions. Otherwise, an ambiguity error is thrown.
# See NOTE [ TensorOptions Constructors ].
- func: to.dtype_layout(Tensor self, *, ScalarType dtype, Layout layout, Device device, bool pin_memory=False, bool non_blocking=False, bool copy=False, MemoryFormat? memory_format=None) -> Tensor
  variants: method
  device_guard: False
  supports_named_tensor: True

- func: to.device(Tensor self, Device device, ScalarType dtype, bool non_blocking=False, bool copy=False, MemoryFormat? memory_format=None) -> Tensor
  variants: method
  device_guard: False
  supports_named_tensor: True

- func: to.dtype(Tensor self, ScalarType dtype, bool non_blocking=False, bool copy=False, MemoryFormat? memory_format=None) -> Tensor
  variants: method
  device_guard: False
  supports_named_tensor: True

- func: to.other(Tensor self, Tensor other, bool non_blocking=False, bool copy=False, MemoryFormat? memory_format=None) -> Tensor
  variants: method
  device_guard: False

- func: meshgrid(Tensor[] tensors) -> Tensor[]
  use_c10_dispatcher: full

- func: cartesian_prod(Tensor[] tensors) -> Tensor
  use_c10_dispatcher: full
  variants: function

- func: combinations(Tensor self, int r=2, bool with_replacement=False) -> Tensor
  use_c10_dispatcher: full
  variants: function

- func: item(Tensor self) -> Scalar
  use_c10_dispatcher: full
  variants: method
  supports_named_tensor: True

- func: result_type.Tensor(Tensor tensor, Tensor other) -> ScalarType
  variants: function

- func: result_type.Scalar(Tensor tensor, Scalar other) -> ScalarType
  variants: function

- func: result_type.Scalar_Tensor(Scalar scalar, Tensor tensor) -> ScalarType
  variants: function

- func: result_type.Scalar_Scalar(Scalar scalar1, Scalar scalar2) -> ScalarType

- func: can_cast(ScalarType from, ScalarType to) -> bool
  variants: function

- func: promote_types(ScalarType type1, ScalarType type2) -> ScalarType
  variants: function

# NB: Does NOT check precondition that numel == 1
- func: _local_scalar_dense(Tensor self) -> Scalar
  use_c10_dispatcher: full
  dispatch:
    CPU: _local_scalar_dense_cpu
    CUDA: _local_scalar_dense_cuda
  variants: function
  supports_named_tensor: True

# Fused RNN kernels
- func: _thnn_fused_lstm_cell(Tensor input_gates, Tensor hidden_gates, Tensor cx, Tensor? input_bias=None, Tensor? hidden_bias=None) -> (Tensor, Tensor, Tensor)
  dispatch:
    CUDA: _thnn_fused_lstm_cell_cuda

- func: _thnn_fused_lstm_cell_backward(Tensor? grad_hy, Tensor? grad_cy, Tensor cx, Tensor cy, Tensor workspace, bool has_bias) -> (Tensor, Tensor, Tensor, Tensor, Tensor)
  dispatch:
    CUDA: _thnn_fused_lstm_cell_backward_cuda

- func: _thnn_differentiable_lstm_cell_backward(Tensor? grad_hy, Tensor? grad_cy, Tensor input_gates, Tensor hidden_gates, Tensor? input_bias, Tensor? hidden_bias, Tensor cx, Tensor cy) -> (Tensor, Tensor, Tensor, Tensor, Tensor)

- func: _thnn_fused_gru_cell(Tensor input_gates, Tensor hidden_gates, Tensor hx, Tensor? input_bias=None, Tensor? hidden_bias=None) -> (Tensor, Tensor)
  dispatch:
    CUDA: _thnn_fused_gru_cell_cuda

- func: _thnn_fused_gru_cell_backward(Tensor grad_hy, Tensor workspace, bool has_bias) -> (Tensor, Tensor, Tensor, Tensor, Tensor)
  dispatch:
    CUDA: _thnn_fused_gru_cell_backward_cuda

- func: _thnn_differentiable_gru_cell_backward(Tensor grad_hy, Tensor input_gates, Tensor hidden_gates, Tensor hx, Tensor? input_bias, Tensor? hidden_bias) -> (Tensor, Tensor, Tensor, Tensor, Tensor)

# RNN cells and layers
- func: lstm.input(Tensor input, Tensor[] hx, Tensor[] params, bool has_biases, int num_layers, float dropout, bool train, bool bidirectional, bool batch_first) -> (Tensor, Tensor, Tensor)
  use_c10_dispatcher: full

- func: lstm.data(Tensor data, Tensor batch_sizes, Tensor[] hx, Tensor[] params, bool has_biases, int num_layers, float dropout, bool train, bool bidirectional) -> (Tensor, Tensor, Tensor)
  use_c10_dispatcher: full

- func: gru.input(Tensor input, Tensor hx, Tensor[] params, bool has_biases, int num_layers, float dropout, bool train, bool bidirectional, bool batch_first) -> (Tensor, Tensor)
  use_c10_dispatcher: full

- func: gru.data(Tensor data, Tensor batch_sizes, Tensor hx, Tensor[] params, bool has_biases, int num_layers, float dropout, bool train, bool bidirectional) -> (Tensor, Tensor)
  use_c10_dispatcher: full

- func: rnn_tanh.input(Tensor input, Tensor hx, Tensor[] params, bool has_biases, int num_layers, float dropout, bool train, bool bidirectional, bool batch_first) -> (Tensor, Tensor)
  use_c10_dispatcher: full

- func: rnn_tanh.data(Tensor data, Tensor batch_sizes, Tensor hx, Tensor[] params, bool has_biases, int num_layers, float dropout, bool train, bool bidirectional) -> (Tensor, Tensor)
  use_c10_dispatcher: full

- func: rnn_relu.input(Tensor input, Tensor hx, Tensor[] params, bool has_biases, int num_layers, float dropout, bool train, bool bidirectional, bool batch_first) -> (Tensor, Tensor)
  use_c10_dispatcher: full

- func: rnn_relu.data(Tensor data, Tensor batch_sizes, Tensor hx, Tensor[] params, bool has_biases, int num_layers, float dropout, bool train, bool bidirectional) -> (Tensor, Tensor)
  use_c10_dispatcher: full

- func: lstm_cell(Tensor input, Tensor[] hx, Tensor w_ih, Tensor w_hh, Tensor? b_ih=None, Tensor? b_hh=None) -> (Tensor, Tensor)

- func: gru_cell(Tensor input, Tensor hx, Tensor w_ih, Tensor w_hh, Tensor? b_ih=None, Tensor? b_hh=None) -> Tensor

- func: rnn_tanh_cell(Tensor input, Tensor hx, Tensor w_ih, Tensor w_hh, Tensor? b_ih=None, Tensor? b_hh=None) -> Tensor

- func: rnn_relu_cell(Tensor input, Tensor hx, Tensor w_ih, Tensor w_hh, Tensor? b_ih=None, Tensor? b_hh=None) -> Tensor

# Quantized RNN layers
- func: quantized_lstm(Tensor input, Tensor[] hx, Tensor[] params, bool has_biases, int num_layers, float dropout, bool train, bool bidirectional, bool batch_first, *, ScalarType? dtype=None, bool use_dynamic=False) -> (Tensor, Tensor, Tensor)

- func: quantized_lstm.data(Tensor data, Tensor batch_sizes, Tensor[] hx, Tensor[] params, bool has_biases, int num_layers, float dropout, bool train, bool bidirectional, *, ScalarType? dtype=None, bool use_dynamic=False) -> (Tensor, Tensor, Tensor)

# Quantized GRU layers

- func: quantized_gru.input(Tensor input, Tensor hx, Tensor[] params, bool has_biases, int num_layers, float dropout, bool train, bool bidirectional, bool batch_first) -> (Tensor, Tensor)
  use_c10_dispatcher: full

- func: quantized_gru.data(Tensor data, Tensor batch_sizes, Tensor hx, Tensor[] params, bool has_biases, int num_layers, float dropout, bool train, bool bidirectional) -> (Tensor, Tensor)
  use_c10_dispatcher: full

# Quantized RNN cells
- func: quantized_lstm_cell(Tensor input, Tensor[] hx, Tensor w_ih, Tensor w_hh, Tensor b_ih, Tensor b_hh, Tensor packed_ih, Tensor packed_hh, Tensor col_offsets_ih, Tensor col_offsets_hh, Scalar scale_ih, Scalar scale_hh, Scalar zero_point_ih, Scalar zero_point_hh) -> (Tensor, Tensor)
  use_c10_dispatcher: full

- func: quantized_gru_cell(Tensor input, Tensor hx, Tensor w_ih, Tensor w_hh, Tensor b_ih, Tensor b_hh, Tensor packed_ih, Tensor packed_hh, Tensor col_offsets_ih, Tensor col_offsets_hh, Scalar scale_ih, Scalar scale_hh, Scalar zero_point_ih, Scalar zero_point_hh) -> Tensor
  use_c10_dispatcher: full

- func: quantized_rnn_relu_cell(Tensor input, Tensor hx, Tensor w_ih, Tensor w_hh, Tensor b_ih, Tensor b_hh, Tensor packed_ih, Tensor packed_hh, Tensor col_offsets_ih, Tensor col_offsets_hh, Scalar scale_ih, Scalar scale_hh, Scalar zero_point_ih, Scalar zero_point_hh) -> Tensor
  use_c10_dispatcher: full

- func: quantized_rnn_tanh_cell(Tensor input, Tensor hx, Tensor w_ih, Tensor w_hh, Tensor b_ih, Tensor b_hh, Tensor packed_ih, Tensor packed_hh, Tensor col_offsets_ih, Tensor col_offsets_hh, Scalar scale_ih, Scalar scale_hh, Scalar zero_point_ih, Scalar zero_point_hh) -> Tensor
  use_c10_dispatcher: full

# PackedSequence utilities
- func: _pack_padded_sequence(Tensor input, Tensor lengths, bool batch_first) -> (Tensor, Tensor)

- func: _pack_padded_sequence_backward(Tensor grad, int[] input_size, Tensor batch_sizes, bool batch_first) -> Tensor
  use_c10_dispatcher: full

- func: _pad_packed_sequence(Tensor data, Tensor batch_sizes, bool batch_first, Scalar padding_value, int total_length) -> (Tensor, Tensor)

# wrappers for legacy TH methods

- func: set_.source_Storage(Tensor(a!) self, Storage source) -> Tensor(a!)
  variants: method
  device_guard: False
  dispatch:
    CPU: set_
    CUDA: set_

- func: set_.source_Storage_storage_offset(Tensor(a!) self, Storage source, int storage_offset, int[] size, int[] stride=[]) -> Tensor(a!)
  variants: method
  device_guard: False
  dispatch:
    CPU: set_storage_cpu_
    CUDA: set_storage_cuda_
    QuantizedCPU: set_storage_quantized_
    QuantizedCUDA: set_storage_quantized_

- func: set_.source_Tensor(Tensor(a!) self, Tensor source) -> Tensor(a!)
  variants: method
  device_guard: False
  dispatch:
    CPU: set_tensor_
    CUDA: set_tensor_

- func: set_(Tensor(a!) self) -> Tensor(a!)
  variants: method
  dispatch:
    CPU: set_cpu_
    CUDA: set_cuda_

- func: set_quantizer_(Tensor(a!) self, ConstQuantizerPtr quantizer) -> Tensor(a!)
  variants: method
  dispatch:
    QuantizedCPU: set_quantizer_
    QuantizedCUDA: set_quantizer_

- func: is_set_to(Tensor self, Tensor tensor) -> bool
  use_c10_dispatcher: full
  variants: method
  device_guard: False
  dispatch:
    CPU: is_set_to
    CUDA: is_set_to

- func: masked_fill_.Scalar(Tensor(a!) self, Tensor mask, Scalar value) -> Tensor(a!)
  variants: method
  dispatch:
    CPU: masked_fill__cpu
    CUDA: masked_fill__cuda
  supports_named_tensor: True

- func: masked_fill.Scalar(Tensor self, Tensor mask, Scalar value) -> Tensor
  use_c10_dispatcher: full
  variants: function, method
  supports_named_tensor: True

- func: masked_fill_.Tensor(Tensor(a!) self, Tensor mask, Tensor value) -> Tensor(a!)
  variants: method
  dispatch:
    CPU: masked_fill__cpu
    CUDA: masked_fill__cuda
  supports_named_tensor: True

- func: masked_fill.Tensor(Tensor self, Tensor mask, Tensor value) -> Tensor
  use_c10_dispatcher: full
  variants: function, method
  supports_named_tensor: True

- func: masked_scatter_(Tensor(a!) self, Tensor mask, Tensor source) -> Tensor(a!)
  variants: method
  dispatch:
    CPU: masked_scatter__cpu
    CUDA: masked_scatter__cuda

- func: masked_scatter(Tensor self, Tensor mask, Tensor source) -> Tensor
  use_c10_dispatcher: full
  variants: function, method

- func: view(Tensor(a) self, int[] size) -> Tensor(a)
  use_c10_dispatcher: full
  variants: method
  device_guard: False
  dispatch:
    CPU: view
    CUDA: view
    MkldnnCPU: mkldnn_view
    QuantizedCPU: view
    QuantizedCUDA: view

- func: put_(Tensor(a!) self, Tensor index, Tensor source, bool accumulate=False) -> Tensor(a!)
  variants: method
  dispatch:
    CPU: legacy::cpu::_th_put_
    CUDA: legacy::cuda::_th_put_

- func: index_add_(Tensor(a!) self, int dim, Tensor index, Tensor source) -> Tensor(a!)
  variants: method
  dispatch:
    CPU: index_add_cpu_
    CUDA: index_add_cuda_

- func: index_add(Tensor self, int dim, Tensor index, Tensor source) -> Tensor
  use_c10_dispatcher: full
  variants: function, method

- func: index_add.dimname(Tensor self, Dimname dim, Tensor index, Tensor source) -> Tensor
  variants: function, method

- func: index_fill_.int_Scalar(Tensor(a!) self, int dim, Tensor index, Scalar value) -> Tensor(a!)
  variants: method
  supports_named_tensor: True
  dispatch:
    CPU: legacy::cpu::_th_index_fill_
    CUDA: legacy::cuda::_th_index_fill_

- func: index_fill.int_Scalar(Tensor self, int dim, Tensor index, Scalar value) -> Tensor
  use_c10_dispatcher: full
  supports_named_tensor: True
  variants: function, method

- func: index_fill_.int_Tensor(Tensor(a!) self, int dim, Tensor index, Tensor value) -> Tensor(a!)
  variants: method
  dispatch:
    CPU: index_fill_
    CUDA: index_fill_
  supports_named_tensor: True

- func: index_fill.int_Tensor(Tensor self, int dim, Tensor index, Tensor value) -> Tensor
  use_c10_dispatcher: full
  variants: function, method
  supports_named_tensor: True

- func: index_fill_.Dimname_Scalar(Tensor(a!) self, Dimname dim, Tensor index, Scalar value) -> Tensor(a!)
  variants: method
  supports_named_tensor: True

- func: index_fill_.Dimname_Tensor(Tensor(a!) self, Dimname dim, Tensor index, Tensor value) -> Tensor(a!)
  variants: method
  supports_named_tensor: True

- func: index_fill.Dimname_Scalar(Tensor self, Dimname dim, Tensor index, Scalar value) -> Tensor
  variants: function, method
  supports_named_tensor: True

- func: index_fill.Dimname_Tensor(Tensor self, Dimname dim, Tensor index, Tensor value) -> Tensor
  variants: function, method
  supports_named_tensor: True

- func: scatter_.src(Tensor(a!) self, int dim, Tensor index, Tensor src) -> Tensor(a!)
  variants: method
  dispatch:
    CPU: scatter_cpu_
    CUDA: legacy::cuda::_th_scatter_

- func: scatter.src(Tensor self, int dim, Tensor index, Tensor src) -> Tensor
  use_c10_dispatcher: full
  variants: function, method

- func: scatter_.value(Tensor(a!) self, int dim, Tensor index, Scalar value) -> Tensor(a!)
  variants: method
  dispatch:
    CPU: scatter_fill_cpu_
    CUDA: legacy::cuda::_th_scatter_

- func: scatter.value(Tensor self, int dim, Tensor index, Scalar value) -> Tensor
  use_c10_dispatcher: full
  variants: function, method

- func: scatter.dimname_src(Tensor self, Dimname dim, Tensor index, Tensor src) -> Tensor
  variants: function, method

- func: scatter.dimname_value(Tensor self, Dimname dim, Tensor index, Scalar value) -> Tensor
  variants: function, method

- func: scatter_add_(Tensor(a!) self, int dim, Tensor index, Tensor src) -> Tensor(a!)
  variants: method
  dispatch:
    CPU: scatter_add_cpu_
    CUDA: legacy::cuda::_th_scatter_add_

- func: scatter_add(Tensor self, int dim, Tensor index, Tensor src) -> Tensor
  use_c10_dispatcher: full
  variants: function, method

- func: scatter_add.dimname(Tensor self, Dimname dim, Tensor index, Tensor src) -> Tensor
  variants: function, method

- func: lt_.Scalar(Tensor(a!) self, Scalar other) -> Tensor(a!)
  variants: method

- func: lt_.Tensor(Tensor(a!) self, Tensor other) -> Tensor(a!)
  variants: method

- func: gt_.Scalar(Tensor(a!) self, Scalar other) -> Tensor(a!)
  variants: method

- func: gt_.Tensor(Tensor(a!) self, Tensor other) -> Tensor(a!)
  variants: method

- func: le_.Scalar(Tensor(a!) self, Scalar other) -> Tensor(a!)
  variants: method

- func: le_.Tensor(Tensor(a!) self, Tensor other) -> Tensor(a!)
  variants: method

- func: ge_.Scalar(Tensor(a!) self, Scalar other) -> Tensor(a!)
  variants: method

- func: ge_.Tensor(Tensor(a!) self, Tensor other) -> Tensor(a!)
  variants: method

- func: eq_.Scalar(Tensor(a!) self, Scalar other) -> Tensor(a!)
  variants: method

- func: eq_.Tensor(Tensor(a!) self, Tensor other) -> Tensor(a!)
  variants: method

- func: ne_.Scalar(Tensor(a!) self, Scalar other) -> Tensor(a!)
  variants: method

- func: ne_.Tensor(Tensor(a!) self, Tensor other) -> Tensor(a!)
  variants: method

- func: bitwise_and.Tensor_out(Tensor self, Tensor other, *, Tensor(a!) out) -> Tensor(a!)
  variants: function
  dispatch:
    CPU: bitwise_and_out
    CUDA: bitwise_and_out

- func: bitwise_and.Scalar_out(Tensor self, Scalar other, *, Tensor(a!) out) -> Tensor(a!)
  variants: function
  dispatch:
    CPU: bitwise_and_out
    CUDA: bitwise_and_out

- func: bitwise_and.Scalar(Tensor self, Scalar other) -> Tensor
  variants: method, function

- func: bitwise_and.Tensor(Tensor self, Tensor other) -> Tensor
  variants: method, function

- func: bitwise_and_.Scalar(Tensor(a!) self, Scalar other) -> Tensor(a!)
  variants: method

- func: bitwise_and_.Tensor(Tensor(a!) self, Tensor other) -> Tensor(a!)
  variants: method

- func: __and__.Scalar(Tensor self, Scalar other) -> Tensor
  use_c10_dispatcher: full
  variants: method, function

- func: __and__.Tensor(Tensor self, Tensor other) -> Tensor
  use_c10_dispatcher: full
  variants: method, function

- func: __iand__.Scalar(Tensor(a!) self, Scalar other) -> Tensor(a!)
  variants: method

- func: __iand__.Tensor(Tensor(a!) self, Tensor other) -> Tensor(a!)
  variants: method

- func: bitwise_or.Tensor_out(Tensor self, Tensor other, *, Tensor(a!) out) -> Tensor(a!)
  variants: function
  dispatch:
    CPU: bitwise_or_out
    CUDA: bitwise_or_out

- func: bitwise_or.Scalar_out(Tensor self, Scalar other, *, Tensor(a!) out) -> Tensor(a!)
  variants: function
  dispatch:
    CPU: bitwise_or_out
    CUDA: bitwise_or_out

- func: bitwise_or.Scalar(Tensor self, Scalar other) -> Tensor
  variants: method, function

- func: bitwise_or.Tensor(Tensor self, Tensor other) -> Tensor
  variants: method, function

- func: bitwise_or_.Scalar(Tensor(a!) self, Scalar other) -> Tensor(a!)
  variants: method

- func: bitwise_or_.Tensor(Tensor(a!) self, Tensor other) -> Tensor(a!)
  variants: method

- func: __or__.Scalar(Tensor self, Scalar other) -> Tensor
  use_c10_dispatcher: full
  variants: method, function

- func: __or__.Tensor(Tensor self, Tensor other) -> Tensor
  use_c10_dispatcher: full
  variants: method, function

- func: __ior__.Scalar(Tensor(a!) self, Scalar other) -> Tensor(a!)
  variants: method

- func: __ior__.Tensor(Tensor(a!) self, Tensor other) -> Tensor(a!)
  variants: method

- func: bitwise_xor.Tensor_out(Tensor self, Tensor other, *, Tensor(a!) out) -> Tensor(a!)
  variants: function
  dispatch:
    CPU: bitwise_xor_out
    CUDA: bitwise_xor_out

- func: bitwise_xor.Scalar_out(Tensor self, Scalar other, *, Tensor(a!) out) -> Tensor(a!)
  variants: function
  dispatch:
    CPU: bitwise_xor_out
    CUDA: bitwise_xor_out

- func: bitwise_xor.Scalar(Tensor self, Scalar other) -> Tensor
  variants: method, function

- func: bitwise_xor.Tensor(Tensor self, Tensor other) -> Tensor
  variants: method, function

- func: bitwise_xor_.Scalar(Tensor(a!) self, Scalar other) -> Tensor(a!)
  variants: method

- func: bitwise_xor_.Tensor(Tensor(a!) self, Tensor other) -> Tensor(a!)
  variants: method

- func: __xor__.Scalar(Tensor self, Scalar other) -> Tensor
  use_c10_dispatcher: full
  variants: method, function

- func: __xor__.Tensor(Tensor self, Tensor other) -> Tensor
  use_c10_dispatcher: full
  variants: method, function

- func: __ixor__.Scalar(Tensor(a!) self, Scalar other) -> Tensor(a!)
  variants: method

- func: __ixor__.Tensor(Tensor(a!) self, Tensor other) -> Tensor(a!)
  variants: method

- func: __lshift__.Scalar(Tensor self, Scalar other) -> Tensor
  use_c10_dispatcher: full
  variants: method, function
  dispatch:
    CPU: __lshift__
    CUDA: __lshift__

- func: __lshift__.Tensor(Tensor self, Tensor other) -> Tensor
  use_c10_dispatcher: full
  variants: method, function
  dispatch:
    CPU: __lshift__
    CUDA: __lshift__

- func: __ilshift__.Scalar(Tensor(a!) self, Scalar other) -> Tensor(a!)
  variants: method
  dispatch:
    CPU: __ilshift__
    CUDA: __ilshift__

- func: __ilshift__.Tensor(Tensor(a!) self, Tensor other) -> Tensor(a!)
  variants: method
  dispatch:
    CPU: __ilshift__
    CUDA: __ilshift__

- func: __rshift__.Scalar(Tensor self, Scalar other) -> Tensor
  use_c10_dispatcher: full
  variants: method, function
  dispatch:
    CPU: __rshift__
    CUDA: __rshift__

- func: __rshift__.Tensor(Tensor self, Tensor other) -> Tensor
  use_c10_dispatcher: full
  variants: method, function
  dispatch:
    CPU: __rshift__
    CUDA: __rshift__

- func: __irshift__.Scalar(Tensor(a!) self, Scalar other) -> Tensor(a!)
  variants: method
  dispatch:
    CPU: __irshift__
    CUDA: __irshift__

- func: __irshift__.Tensor(Tensor(a!) self, Tensor other) -> Tensor(a!)
  variants: method
  dispatch:
    CPU: __irshift__
    CUDA: __irshift__

- func: lgamma_(Tensor(a!) self) -> Tensor(a!)
  supports_named_tensor: True
  variants: method
  dispatch:
    CPU: _lgamma__cpu
    CUDA: _lgamma__cuda

- func: atan2_(Tensor(a!) self, Tensor other) -> Tensor(a!)
  supports_named_tensor: True
  variants: method

- func: tril_(Tensor(a!) self, int diagonal=0) -> Tensor(a!)
  variants: method
  dispatch:
    CPU: tril_cpu_
    CUDA: tril_cuda_

- func: triu_(Tensor(a!) self, int diagonal=0) -> Tensor(a!)
  variants: method
  dispatch:
    CPU: triu_cpu_
    CUDA: triu_cuda_

- func: digamma_(Tensor(a!) self) -> Tensor(a!)
  supports_named_tensor: True
  variants: method

- func: polygamma_(Tensor(a!) self, int n) -> Tensor(a!)
  supports_named_tensor: True
  variants: method

- func: renorm_(Tensor(a!) self, Scalar p, int dim, Scalar maxnorm) -> Tensor(a!)
  variants: method
  dispatch:
    CPU: legacy::cpu::_th_renorm_
    CUDA: legacy::cuda::_th_renorm_

- func: pow_.Scalar(Tensor(a!) self, Scalar exponent) -> Tensor(a!)
  supports_named_tensor: True
  variants: method
  dispatch:
    CPU: pow_
    CUDA: pow_

- func: pow_.Tensor(Tensor(a!) self, Tensor exponent) -> Tensor(a!)
  supports_named_tensor: True
  variants: method
  dispatch:
    CPU: pow_
    CUDA: pow_

- func: lerp_.Scalar(Tensor(a!) self, Tensor end, Scalar weight) -> Tensor(a!)
  variants: method
  dispatch:
    CPU: lerp_cpu_scalar_
    CUDA: lerp_cuda_scalar_

- func: lerp_.Tensor(Tensor(a!) self, Tensor end, Tensor weight) -> Tensor(a!)
  variants: method
  dispatch:
    CPU: lerp_cpu_tensor_
    CUDA: lerp_cuda_tensor_

- func: fmod_.Scalar(Tensor(a!) self, Scalar other) -> Tensor(a!)
  variants: method
  dispatch:
    CPU: fmod_
    CUDA: legacy::cuda::_th_fmod_

- func: fmod_.Tensor(Tensor(a!) self, Tensor other) -> Tensor(a!)
  variants: method
  dispatch:
    CPU: fmod_
    CUDA: legacy::cuda::_th_fmod_

- func: remainder_.Scalar(Tensor(a!) self, Scalar other) -> Tensor(a!)
  variants: method
  dispatch:
    CPU: remainder_
    CUDA: remainder_

- func: remainder_.Tensor(Tensor(a!) self, Tensor other) -> Tensor(a!)
  variants: method
  dispatch:
    CPU: remainder_
    CUDA: remainder_

- func: addbmm_(Tensor(a!) self, Tensor batch1, Tensor batch2, *, Scalar beta=1, Scalar alpha=1) -> Tensor(a!)
  variants: method
  dispatch:
    CPU: legacy::cpu::_th_addbmm_
    CUDA: legacy::cuda::_th_addbmm_

- func: addbmm.out(Tensor self, Tensor batch1, Tensor batch2, *, Scalar beta=1, Scalar alpha=1, Tensor(a!) out) -> Tensor(a!)
  dispatch:
    CPU: legacy::cpu::_th_addbmm_out
    CUDA: legacy::cuda::_th_addbmm_out

- func: addbmm(Tensor self, Tensor batch1, Tensor batch2, *, Scalar beta=1, Scalar alpha=1) -> Tensor
  use_c10_dispatcher: full
  variants: method, function
  dispatch:
    CPU: legacy::cpu::_th_addbmm
    CUDA: legacy::cuda::_th_addbmm

- func: addcdiv_(Tensor(a!) self, Tensor tensor1, Tensor tensor2, *, Scalar value=1) -> Tensor(a!)
  variants: method
  supports_named_tensor: True

- func: random_.from(Tensor(a!) self, int from, int? to, *, Generator? generator=None) -> Tensor(a!)
  variants: method
  supports_named_tensor: True

- func: random_.to(Tensor(a!) self, int to, *, Generator? generator=None) -> Tensor(a!)
  variants: method
  supports_named_tensor: True

- func: random_(Tensor(a!) self, *, Generator? generator=None) -> Tensor(a!)
  variants: method
  supports_named_tensor: True

- func: uniform_(Tensor(a!) self, float from=0, float to=1, *, Generator? generator=None) -> Tensor(a!)
  variants: method
  supports_named_tensor: True

- func: cauchy_(Tensor(a!) self, float median=0, float sigma=1, *, Generator? generator=None) -> Tensor(a!)
  variants: method
  supports_named_tensor: True

- func: log_normal_(Tensor(a!) self, float mean=1, float std=2, *, Generator? generator=None) -> Tensor(a!)
  variants: method
  supports_named_tensor: True

- func: exponential_(Tensor(a!) self, float lambd=1, *, Generator? generator=None) -> Tensor(a!)
  variants: method
  supports_named_tensor: True

- func: geometric_(Tensor(a!) self, float p, *, Generator? generator=None) -> Tensor(a!)
  variants: method
  supports_named_tensor: True

# wrappers for TH functions

- func: diag.out(Tensor self, int diagonal=0, *, Tensor(a!) out) -> Tensor(a!)
  dispatch:
    CPU: diag_out
    CUDA: legacy::cuda::_th_diag_out

- func: diag(Tensor self, int diagonal=0) -> Tensor
  use_c10_dispatcher: full
  variants: method, function
  dispatch:
    CPU: diag
    CUDA: legacy::cuda::_th_diag

- func: cross.out(Tensor self, Tensor other, int? dim=None, *, Tensor(a!) out) -> Tensor(a!)

- func: cross(Tensor self, Tensor other, int? dim=None) -> Tensor
  use_c10_dispatcher: full
  variants: method, function

- func: triu.out(Tensor self, int diagonal=0, *, Tensor(a!) out) -> Tensor(a!)
  dispatch:
    CPU: triu_cpu_out
    CUDA: triu_cuda_out

- func: triu(Tensor self, int diagonal=0) -> Tensor
  use_c10_dispatcher: full
  variants: method, function

- func: tril.out(Tensor self, int diagonal=0, *, Tensor(a!) out) -> Tensor(a!)
  dispatch:
    CPU: tril_cpu_out
    CUDA: tril_cuda_out

- func: tril(Tensor self, int diagonal=0) -> Tensor
  use_c10_dispatcher: full
  variants: method, function

- func: tril_indices(int row, int col, int offset=0, *, ScalarType? dtype=long, Layout? layout=None, Device? device=None, bool? pin_memory=None) -> Tensor
  dispatch:
    CPU: tril_indices_cpu
    CUDA: tril_indices_cuda

- func: triu_indices(int row, int col, int offset=0, *, ScalarType? dtype=long, Layout? layout=None, Device? device=None, bool? pin_memory=None) -> Tensor
  dispatch:
    CPU: triu_indices_cpu
    CUDA: triu_indices_cuda

- func: trace(Tensor self) -> Tensor
  use_c10_dispatcher: full
  variants: method, function
  dispatch:
    CPU: legacy::cpu::_th_trace
    CUDA: legacy::cuda::_th_trace

- func: ne.Scalar_out(Tensor self, Scalar other, *, Tensor(a!) out) -> Tensor(a!)
  supports_named_tensor: True
  dispatch:
    CPU: ne_out
    CUDA: ne_out
    QuantizedCPU: ne_out_quantized_cpu

- func: ne.Scalar(Tensor self, Scalar other) -> Tensor
  supports_named_tensor: True
  use_c10_dispatcher: full
  variants: method, function
  dispatch:
    CPU: ne
    CUDA: ne
    QuantizedCPU: ne_quantized_cpu

- func: ne.Tensor_out(Tensor self, Tensor other, *, Tensor(a!) out) -> Tensor(a!)
  supports_named_tensor: True
  dispatch:
    CPU: ne_out
    CUDA: ne_out
    QuantizedCPU: ne_out_quantized_cpu

- func: ne.Tensor(Tensor self, Tensor other) -> Tensor
  supports_named_tensor: True
  use_c10_dispatcher: full
  variants: method, function
  dispatch:
    CPU: ne
    CUDA: ne
    QuantizedCPU: ne_quantized_cpu

- func: eq.Scalar_out(Tensor self, Scalar other, *, Tensor(a!) out) -> Tensor(a!)
  supports_named_tensor: True
  dispatch:
    CPU: eq_out
    CUDA: eq_out
    QuantizedCPU: eq_out_quantized_cpu

- func: eq.Scalar(Tensor self, Scalar other) -> Tensor
  supports_named_tensor: True
  use_c10_dispatcher: full
  variants: method, function
  dispatch:
    CPU: eq
    CUDA: eq
    QuantizedCPU: eq_quantized_cpu

- func: eq.Tensor_out(Tensor self, Tensor other, *, Tensor(a!) out) -> Tensor(a!)
  supports_named_tensor: True
  dispatch:
    CPU: eq_out
    CUDA: eq_out
    QuantizedCPU: eq_out_quantized_cpu

- func: eq.Tensor(Tensor self, Tensor other) -> Tensor
  supports_named_tensor: True
  use_c10_dispatcher: full
  variants: method, function
  dispatch:
    CPU: eq
    CUDA: eq
    QuantizedCPU: eq_quantized_cpu

- func: ge.Scalar_out(Tensor self, Scalar other, *, Tensor(a!) out) -> Tensor(a!)
  supports_named_tensor: True
  dispatch:
    CPU: ge_out
    CUDA: ge_out
    QuantizedCPU: ge_out_quantized_cpu

- func: ge.Scalar(Tensor self, Scalar other) -> Tensor
  supports_named_tensor: True
  use_c10_dispatcher: full
  variants: method, function
  dispatch:
    CPU: ge
    CUDA: ge
    QuantizedCPU: ge_quantized_cpu

- func: ge.Tensor_out(Tensor self, Tensor other, *, Tensor(a!) out) -> Tensor(a!)
  supports_named_tensor: True
  dispatch:
    CPU: ge_out
    CUDA: ge_out
    QuantizedCPU: ge_out_quantized_cpu

- func: ge.Tensor(Tensor self, Tensor other) -> Tensor
  supports_named_tensor: True
  use_c10_dispatcher: full
  variants: method, function
  dispatch:
    CPU: ge
    CUDA: ge
    QuantizedCPU: ge_quantized_cpu

- func: le.Scalar_out(Tensor self, Scalar other, *, Tensor(a!) out) -> Tensor(a!)
  supports_named_tensor: True
  dispatch:
    CPU: le_out
    CUDA: le_out
    QuantizedCPU: le_out_quantized_cpu

- func: le.Scalar(Tensor self, Scalar other) -> Tensor
  supports_named_tensor: True
  use_c10_dispatcher: full
  variants: method, function
  dispatch:
    CPU: le
    CUDA: le
    QuantizedCPU: le_quantized_cpu

- func: le.Tensor_out(Tensor self, Tensor other, *, Tensor(a!) out) -> Tensor(a!)
  supports_named_tensor: True
  dispatch:
    CPU: le_out
    CUDA: le_out
    QuantizedCPU: le_out_quantized_cpu

- func: le.Tensor(Tensor self, Tensor other) -> Tensor
  supports_named_tensor: True
  use_c10_dispatcher: full
  variants: method, function
  dispatch:
    CPU: le
    CUDA: le
    QuantizedCPU: le_quantized_cpu

- func: gt.Scalar_out(Tensor self, Scalar other, *, Tensor(a!) out) -> Tensor(a!)
  supports_named_tensor: True
  dispatch:
    CPU: gt_out
    CUDA: gt_out
    QuantizedCPU: gt_out_quantized_cpu

- func: gt.Scalar(Tensor self, Scalar other) -> Tensor
  supports_named_tensor: True
  use_c10_dispatcher: full
  variants: method, function
  dispatch:
    CPU: gt
    CUDA: gt
    QuantizedCPU: gt_quantized_cpu

- func: gt.Tensor_out(Tensor self, Tensor other, *, Tensor(a!) out) -> Tensor(a!)
  supports_named_tensor: True
  dispatch:
    CPU: gt_out
    CUDA: gt_out
    QuantizedCPU: gt_out_quantized_cpu

- func: gt.Tensor(Tensor self, Tensor other) -> Tensor
  supports_named_tensor: True
  use_c10_dispatcher: full
  variants: method, function
  dispatch:
    CPU: gt
    CUDA: gt
    QuantizedCPU: gt_quantized_cpu

- func: lt.Scalar_out(Tensor self, Scalar other, *, Tensor(a!) out) -> Tensor(a!)
  supports_named_tensor: True
  dispatch:
    CPU: lt_out
    CUDA: lt_out
    QuantizedCPU: lt_out_quantized_cpu

- func: lt.Scalar(Tensor self, Scalar other) -> Tensor
  supports_named_tensor: True
  use_c10_dispatcher: full
  variants: method, function
  dispatch:
    CPU: lt
    CUDA: lt
    QuantizedCPU: lt_quantized_cpu

- func: lt.Tensor_out(Tensor self, Tensor other, *, Tensor(a!) out) -> Tensor(a!)
  supports_named_tensor: True
  dispatch:
    CPU: lt_out
    CUDA: lt_out
    QuantizedCPU: lt_out_quantized_cpu

- func: lt.Tensor(Tensor self, Tensor other) -> Tensor
  supports_named_tensor: True
  use_c10_dispatcher: full
  variants: method, function
  dispatch:
    CPU: lt
    CUDA: lt
    QuantizedCPU: lt_quantized_cpu

- func: take.out(Tensor self, Tensor index, *, Tensor(a!) out) -> Tensor(a!)
  dispatch:
    CPU: legacy::cpu::_th_take_out
    CUDA: legacy::cuda::_th_take_out

- func: take(Tensor self, Tensor index) -> Tensor
  use_c10_dispatcher: full
  variants: method, function
  dispatch:
    CPU: legacy::cpu::_th_take
    CUDA: legacy::cuda::_th_take

- func: index_select.out(Tensor self, int dim, Tensor index, *, Tensor(a!) out) -> Tensor(a!)
  dispatch:
    CPU: index_select_out_cpu_
    CUDA: legacy::cuda::_th_index_select_out

- func: index_select(Tensor self, int dim, Tensor index) -> Tensor
  use_c10_dispatcher: full
  variants: method, function
  dispatch:
    CPU: index_select_cpu_
    CUDA: legacy::cuda::_th_index_select
    SparseCPU: index_select_sparse
    SparseCUDA: index_select_sparse

- func: index_select.dimname_out(Tensor self, Dimname dim, Tensor index, *, Tensor(a!) out) -> Tensor(a!)

- func: index_select.dimname(Tensor self, Dimname dim, Tensor index) -> Tensor
  variants: method, function

- func: masked_select.out(Tensor self, Tensor mask, *, Tensor(a!) out) -> Tensor(a!)
  dispatch:
    CPU: masked_select_out_cpu
    CUDA: masked_select_out_cuda
  supports_named_tensor: True

- func: masked_select(Tensor self, Tensor mask) -> Tensor
  use_c10_dispatcher: full
  variants: method, function
  dispatch:
    CPU: masked_select_cpu
    CUDA: masked_select_cuda
  supports_named_tensor: True

- func: nonzero.out(Tensor self, *, Tensor(a!) out) -> Tensor(a!)
  dispatch:
    CPU: legacy::cpu::_th_nonzero_out
    CUDA: legacy::cuda::_th_nonzero_out

- func: nonzero(Tensor self) -> Tensor
  use_c10_dispatcher: full
  variants: method, function
  dispatch:
    CPU: legacy::cpu::_th_nonzero
    CUDA: legacy::cuda::_th_nonzero

- func: nonzero_numpy(Tensor self) -> Tensor[]
  use_c10_dispatcher: full
  variants: method, function

- func: gather.out(Tensor self, int dim, Tensor index, *, bool sparse_grad=False, Tensor(a!) out) -> Tensor(a!)
  dispatch:
    CPU: gather_out_cpu
    CUDA: gather_out_cuda

- func: gather(Tensor self, int dim, Tensor index, *, bool sparse_grad=False) -> Tensor
  use_c10_dispatcher: full
  variants: method, function
  dispatch:
    CPU: gather_cpu
    CUDA: gather_cuda

- func: gather.dimname_out(Tensor self, Dimname dim, Tensor index, *, bool sparse_grad=False, Tensor(a!) out) -> Tensor(a!)

- func: gather.dimname(Tensor self, Dimname dim, Tensor index, *, bool sparse_grad=False) -> Tensor
  variants: method, function

- func: _gather_sparse_backward(Tensor self, int dim, Tensor index, Tensor grad) -> Tensor
  use_c10_dispatcher: full

- func: addcmul.out(Tensor self, Tensor tensor1, Tensor tensor2, *, Scalar value=1, Tensor(a!) out) -> Tensor(a!)
  supports_named_tensor: True

- func: addcmul(Tensor self, Tensor tensor1, Tensor tensor2, *, Scalar value=1) -> Tensor
  use_c10_dispatcher: full
  variants: method, function
  supports_named_tensor: True

- func: addcmul_(Tensor(a!) self, Tensor tensor1, Tensor tensor2, *, Scalar value=1) -> Tensor(a!)
  variants: method
  supports_named_tensor: True

- func: addcdiv.out(Tensor self, Tensor tensor1, Tensor tensor2, *, Scalar value=1, Tensor(a!) out) -> Tensor(a!)
  supports_named_tensor: True

- func: addcdiv(Tensor self, Tensor tensor1, Tensor tensor2, *, Scalar value=1) -> Tensor
  use_c10_dispatcher: full
  variants: method, function
  supports_named_tensor: True

- func: lstsq.X(Tensor self, Tensor A, *, Tensor(a!) X, Tensor(b!) qr) -> (Tensor(a!) solution, Tensor(b!) QR)
  dispatch:
    CPU: legacy::cpu::_th_gels_out
    CUDA: legacy::cuda::_th_gels_out

- func: lstsq(Tensor self, Tensor A) -> (Tensor solution, Tensor QR)
  variants: method, function
  dispatch:
    CPU: legacy::cpu::_th_gels
    CUDA: legacy::cuda::_th_gels

- func: triangular_solve.X(Tensor self, Tensor A, bool upper=True, bool transpose=False, bool unitriangular=False, *, Tensor(a!) X, Tensor(b!) M) -> (Tensor(a!) solution, Tensor(b!) cloned_coefficient)

- func: triangular_solve(Tensor self, Tensor A, bool upper=True, bool transpose=False, bool unitriangular=False) -> (Tensor solution, Tensor cloned_coefficient)
  variants: method, function

- func: _triangular_solve_helper(Tensor self, Tensor A, bool upper, bool transpose, bool unitriangular) -> (Tensor, Tensor)
  variants: function
  dispatch:
    CPU: _triangular_solve_helper_cpu
    CUDA: _triangular_solve_helper_cuda

- func: symeig.e(Tensor self, bool eigenvectors=False, bool upper=True, *, Tensor(a!) e, Tensor(b!) V) -> (Tensor(a!) eigenvalues, Tensor(b!) eigenvectors)

- func: symeig(Tensor self, bool eigenvectors=False, bool upper=True) -> (Tensor eigenvalues, Tensor eigenvectors)
  variants: method, function

- func: _symeig_helper(Tensor self, bool eigenvectors, bool upper) -> (Tensor, Tensor)
  variants: function
  dispatch:
    CPU: _symeig_helper_cpu
    CUDA: _symeig_helper_cuda

- func: eig.e(Tensor self, bool eigenvectors=False, *, Tensor(a!) e, Tensor(b!) v) -> (Tensor(a!) eigenvalues, Tensor(b!) eigenvectors)
  dispatch:
    CPU: legacy::cpu::_th_eig_out
    CUDA: legacy::cuda::_th_eig_out

- func: eig(Tensor self, bool eigenvectors=False) -> (Tensor eigenvalues, Tensor eigenvectors)
  variants: method, function
  dispatch:
    CPU: legacy::cpu::_th_eig
    CUDA: legacy::cuda::_th_eig

- func: svd.U(Tensor self, bool some=True, bool compute_uv=True, *, Tensor(a!) U, Tensor(b!) S, Tensor(c!) V) -> (Tensor(a!) U, Tensor(b!) S, Tensor(c!) V)

- func: svd(Tensor self, bool some=True, bool compute_uv=True) -> (Tensor U, Tensor S, Tensor V)
  variants: method, function

- func: _svd_helper(Tensor self, bool some, bool compute_uv) -> (Tensor, Tensor, Tensor)
  variants: function
  dispatch:
    CPU: _svd_helper_cpu
    CUDA: _svd_helper_cuda

- func: cholesky.out(Tensor self, bool upper=False, *, Tensor(a!) out) -> Tensor(a!)

- func: cholesky(Tensor self, bool upper=False) -> Tensor
  use_c10_dispatcher: full
  variants: method, function

- func: _cholesky_helper(Tensor self, bool upper) -> Tensor
  use_c10_dispatcher: full
  variants: function
  dispatch:
    CPU: _cholesky_helper_cpu
    CUDA: _cholesky_helper_cuda

- func: cholesky_solve.out(Tensor self, Tensor input2, bool upper=False, *, Tensor(a!) out) -> Tensor(a!)

- func: cholesky_solve(Tensor self, Tensor input2, bool upper=False) -> Tensor
  use_c10_dispatcher: full
  variants: method, function

- func: _cholesky_solve_helper(Tensor self, Tensor A, bool upper) -> Tensor
  use_c10_dispatcher: full
  variants: function
  dispatch:
    CPU: _cholesky_solve_helper_cpu
    CUDA: _cholesky_solve_helper_cuda

- func: solve(Tensor self, Tensor A) -> (Tensor solution, Tensor LU)
  variants: function, method

- func: solve.solution(Tensor self, Tensor A, *, Tensor(a!) solution, Tensor(b!) lu) -> (Tensor(a!) solution, Tensor(b!) LU)

- func: _solve_helper(Tensor self, Tensor A) -> (Tensor, Tensor)
  variants: function
  dispatch:
    CPU: _solve_helper_cpu
    CUDA: _solve_helper_cuda

- func: cholesky_inverse.out(Tensor self, bool upper=False, *, Tensor(a!) out) -> Tensor(a!)
  dispatch:
    CPU: legacy::cpu::_th_potri_out
    CUDA: legacy::cuda::_th_potri_out

- func: cholesky_inverse(Tensor self, bool upper=False) -> Tensor
  use_c10_dispatcher: full
  variants: method, function
  dispatch:
    CPU: legacy::cpu::_th_potri
    CUDA: legacy::cuda::_th_potri

- func: qr.Q(Tensor self, bool some=True, *, Tensor(a!) Q, Tensor(b!) R) -> (Tensor(a!) Q, Tensor(b!) R)

- func: qr(Tensor self, bool some=True) -> (Tensor Q, Tensor R)
  variants: method, function

- func: _qr_helper(Tensor self, bool some) -> (Tensor, Tensor)
  variants: function
  dispatch:
    CPU: _qr_helper_cpu
    CUDA: _qr_helper_cuda

- func: geqrf.a(Tensor self, *, Tensor(a!) a, Tensor(b!) tau) -> (Tensor(a!) a, Tensor(b!) tau)
  dispatch:
    CPU: legacy::cpu::_th_geqrf_out
    CUDA: legacy::cuda::_th_geqrf_out

- func: geqrf(Tensor self) -> (Tensor a, Tensor tau)
  variants: method, function
  dispatch:
    CPU: legacy::cpu::_th_geqrf
    CUDA: legacy::cuda::_th_geqrf

- func: orgqr.out(Tensor self, Tensor input2, *, Tensor(a!) out) -> Tensor(a!)
  dispatch:
    CPU: legacy::cpu::_th_orgqr_out

- func: orgqr(Tensor self, Tensor input2) -> Tensor
  use_c10_dispatcher: full
  variants: method, function
  dispatch:
    CPU: legacy::cpu::_th_orgqr

- func: ormqr.out(Tensor self, Tensor input2, Tensor input3, bool left=True, bool transpose=False, *, Tensor(a!) out) -> Tensor(a!)
  dispatch:
    CPU: legacy::cpu::_th_ormqr_out

- func: ormqr(Tensor self, Tensor input2, Tensor input3, bool left=True, bool transpose=False) -> Tensor
  use_c10_dispatcher: full
  variants: method, function
  dispatch:
    CPU: legacy::cpu::_th_ormqr

- func: _lu_with_info(Tensor self, bool pivot=True, bool check_errors=True) -> (Tensor, Tensor, Tensor)
  variants: function
  dispatch:
    CPU: _lu_with_info_cpu
    CUDA: _lu_with_info_cuda

- func: lu_solve.out(Tensor self, Tensor LU_data, Tensor LU_pivots, *, Tensor(a!) out) -> Tensor(a!)

- func: lu_solve(Tensor self, Tensor LU_data, Tensor LU_pivots) -> Tensor
  use_c10_dispatcher: full
  variants: method, function

- func: _lu_solve_helper(Tensor self, Tensor LU_data, Tensor LU_pivots) -> Tensor
  use_c10_dispatcher: full
  variants: function
  dispatch:
    CPU: _lu_solve_helper_cpu
    CUDA: _lu_solve_helper_cuda

# TODO: remove dispatch section when porting TH CUDA to ATen
- func: multinomial.out(Tensor self, int num_samples, bool replacement=False, *, Generator? generator=None, Tensor(a!) out) -> Tensor(a!)
  dispatch:
    CPU: multinomial_out
    CUDA: multinomial_out

- func: multinomial(Tensor self, int num_samples, bool replacement=False, *, Generator? generator=None) -> Tensor
  variants: method, function
  dispatch:
    CPU: multinomial
    CUDA: multinomial

- func: _multinomial_alias_setup(Tensor probs) -> (Tensor, Tensor)
  variants: function
  dispatch:
    CPU: legacy::cpu::_th_multinomial_alias_setup
    CUDA: legacy::cuda::_th_multinomial_alias_setup

- func: _multinomial_alias_draw(Tensor J, Tensor q, int num_samples, *, Generator? generator=None) -> Tensor
  variants: function
  dispatch:
    CPU: legacy::cpu::_th_multinomial_alias_draw
    CUDA: legacy::cuda::_th_multinomial_alias_draw

- func: lgamma.out(Tensor self, *, Tensor(a!) out) -> Tensor(a!)
  supports_named_tensor: True
  dispatch:
    CPU: _lgamma_out_cpu
    CUDA: _lgamma_out_cuda

- func: lgamma(Tensor self) -> Tensor
  use_c10_dispatcher: full
  supports_named_tensor: True
  variants: method, function
  dispatch:
    CPU: lgamma
    CUDA: lgamma

- func: digamma.out(Tensor self, *, Tensor(a!) out) -> Tensor(a!)
  supports_named_tensor: True

- func: digamma(Tensor self) -> Tensor
  use_c10_dispatcher: full
  supports_named_tensor: True
  variants: method, function

- func: polygamma.out(int n, Tensor self, *, Tensor(a!) out) -> Tensor(a!)
  supports_named_tensor: True

- func: polygamma(int n, Tensor self) -> Tensor
  use_c10_dispatcher: full
  supports_named_tensor: True
  variants: method, function

- func: erfinv(Tensor self) -> Tensor
  use_c10_dispatcher: full
  supports_named_tensor: True
  variants: method, function
  dispatch:
    CPU: erfinv
    CUDA: erfinv

- func: erfinv_(Tensor(a!) self) -> Tensor(a!)
  supports_named_tensor: True
  variants: method
  dispatch:
    CPU: _erfinv__cpu
    CUDA: _erfinv__cuda

- func: erfinv.out(Tensor self, *, Tensor(a!) out) -> Tensor(a!)
  supports_named_tensor: True
  dispatch:
    CPU: _erfinv_out_cpu
    CUDA: _erfinv_out_cuda

- func: sign(Tensor self) -> Tensor
  variants: function, method
  supports_named_tensor: True

- func: sign_(Tensor(a!) self) -> Tensor(a!)
  variants: method
  supports_named_tensor: True

- func: sign.out(Tensor self, *, Tensor(a!) out) -> Tensor(a!)
  supports_named_tensor: True
  dispatch:
    CPU: sign_out
    CUDA: sign_out

- func: dist(Tensor self, Tensor other, Scalar p=2) -> Tensor
  use_c10_dispatcher: full
  variants: method, function

- func: atan2.out(Tensor self, Tensor other, *, Tensor(a!) out) -> Tensor(a!)
  supports_named_tensor: True

- func: atan2(Tensor self, Tensor other) -> Tensor
  use_c10_dispatcher: full
  supports_named_tensor: True
  variants: method, function

- func: lerp.Scalar_out(Tensor self, Tensor end, Scalar weight, *, Tensor(a!) out) -> Tensor(a!)
  dispatch:
    CPU: lerp_cpu_scalar_out
    CUDA: lerp_cuda_scalar_out

- func: lerp.Tensor_out(Tensor self, Tensor end, Tensor weight, *, Tensor(a!) out) -> Tensor(a!)
  dispatch:
    CPU: lerp_cpu_tensor_out
    CUDA: lerp_cuda_tensor_out

- func: lerp.Scalar(Tensor self, Tensor end, Scalar weight) -> Tensor
  use_c10_dispatcher: full
  variants: method, function
  dispatch:
    CPU: lerp_cpu_scalar
    CUDA: lerp_cuda_scalar

- func: lerp.Tensor(Tensor self, Tensor end, Tensor weight) -> Tensor
  use_c10_dispatcher: full
  variants: method, function
  dispatch:
    CPU: lerp_cpu_tensor
    CUDA: lerp_cuda_tensor

- func: histc.out(Tensor self, int bins=100, Scalar min=0, Scalar max=0, *, Tensor(a!) out) -> Tensor(a!)
  dispatch:
    CPU: legacy::cpu::_th_histc_out
    CUDA: _histc_out_cuda

- func: histc(Tensor self, int bins=100, Scalar min=0, Scalar max=0) -> Tensor
  use_c10_dispatcher: full
  variants: method, function
  dispatch:
    CPU: legacy::cpu::_th_histc
    CUDA: _histc_cuda

- func: fmod.Scalar_out(Tensor self, Scalar other, *, Tensor(a!) out) -> Tensor(a!)
  dispatch:
    CPU: fmod_out
    CUDA: legacy::cuda::_th_fmod_out

- func: fmod.Scalar(Tensor self, Scalar other) -> Tensor
  use_c10_dispatcher: full
  variants: method, function
  dispatch:
    CPU: fmod
    CUDA: legacy::cuda::_th_fmod

- func: fmod.Tensor_out(Tensor self, Tensor other, *, Tensor(a!) out) -> Tensor(a!)
  dispatch:
    CPU: fmod_out
    CUDA: legacy::cuda::_th_fmod_out

- func: fmod.Tensor(Tensor self, Tensor other) -> Tensor
  use_c10_dispatcher: full
  variants: method, function
  dispatch:
    CPU: fmod
    CUDA: legacy::cuda::_th_fmod

- func: remainder.Scalar_out(Tensor self, Scalar other, *, Tensor(a!) out) -> Tensor(a!)
  dispatch:
    CPU: remainder_out
    CUDA: remainder_out

- func: remainder.Scalar(Tensor self, Scalar other) -> Tensor
  use_c10_dispatcher: full
  variants: method, function
  dispatch:
    CPU: remainder
    CUDA: remainder

- func: remainder.Tensor_out(Tensor self, Tensor other, *, Tensor(a!) out) -> Tensor(a!)
  dispatch:
    CPU: remainder_out
    CUDA: remainder_out

- func: remainder.Tensor(Tensor self, Tensor other) -> Tensor
  use_c10_dispatcher: full
  variants: method, function
  dispatch:
    CPU: remainder
    CUDA: remainder

- func: min.out(Tensor self, Tensor other, *, Tensor(a!) out) -> Tensor(a!)

- func: min.other(Tensor self, Tensor other) -> Tensor
  use_c10_dispatcher: full
  variants: method, function

- func: min(Tensor self) -> Tensor
  use_c10_dispatcher: full
  variants: method, function
  dispatch:
    CPU: min
    CUDA: legacy::cuda::_th_min
    QuantizedCPU: min_quant
  supports_named_tensor: True

- func: max.out(Tensor self, Tensor other, *, Tensor(a!) out) -> Tensor(a!)

- func: max.other(Tensor self, Tensor other) -> Tensor
  use_c10_dispatcher: full
  variants: method, function

- func: max(Tensor self) -> Tensor
  use_c10_dispatcher: full
  variants: method, function
  dispatch:
    CPU: max
    CUDA: legacy::cuda::_th_max
    QuantizedCPU: max_quant
  supports_named_tensor: True

- func: median(Tensor self) -> Tensor
  use_c10_dispatcher: full
  variants: method, function
  dispatch:
    CPU: median_cpu
    CUDA: median_cuda
  supports_named_tensor: True

- func: sort.values(Tensor self, int dim=-1, bool descending=False, *, Tensor(a!) values, Tensor(b!) indices) -> (Tensor(a!) values, Tensor(b!) indices)
  dispatch:
    CPU: legacy::cpu::_th_sort_out
    CUDA: legacy::cuda::_th_sort_out

- func: sort(Tensor self, int dim=-1, bool descending=False) -> (Tensor values, Tensor indices)
  variants: method, function
  dispatch:
    CPU: legacy::cpu::_th_sort
    CUDA: legacy::cuda::_th_sort
    QuantizedCPU: sort_quant

- func: sort.dimname_values(Tensor self, Dimname dim, bool descending=False, *, Tensor(a!) values, Tensor(b!) indices) -> (Tensor(a!) values, Tensor(b!) indices)

- func: sort.dimname(Tensor self, Dimname dim, bool descending=False) -> (Tensor values, Tensor indices)
  variants: method, function

- func: argsort(Tensor self, int dim=-1, bool descending=False) -> Tensor
  use_c10_dispatcher: full
  variants: method, function

- func: argsort.dimname(Tensor self, Dimname dim, bool descending=False) -> Tensor
  variants: method, function

- func: topk.values(Tensor self, int k, int dim=-1, bool largest=True, bool sorted=True, *, Tensor(a!) values, Tensor(b!) indices) ->(Tensor(a!) values, Tensor(b!) indices)
  dispatch:
    CPU: topk_out_cpu
    CUDA: legacy::cuda::_th_topk_out

- func: topk(Tensor self, int k, int dim=-1, bool largest=True, bool sorted=True) -> (Tensor values, Tensor indices)
  variants: method, function
  dispatch:
    CPU: topk
    CUDA: topk
    QuantizedCPU: quantized_topk_cpu

- func: all(Tensor self) -> Tensor
  use_c10_dispatcher: full
  supports_named_tensor: True
  variants: method, function

- func: any(Tensor self) -> Tensor
  use_c10_dispatcher: full
  supports_named_tensor: True
  variants: method, function
  dispatch:
    CPU: any
    CUDA: any
    SparseCPU: any_sparse
    SparseCUDA: any_sparse

- func: renorm.out(Tensor self, Scalar p, int dim, Scalar maxnorm, *, Tensor(a!) out) -> Tensor(a!)
  dispatch:
    CPU: legacy::cpu::_th_renorm_out
    CUDA: legacy::cuda::_th_renorm_out

- func: renorm(Tensor self, Scalar p, int dim, Scalar maxnorm) -> Tensor
  use_c10_dispatcher: full
  variants: method, function
  dispatch:
    CPU: legacy::cpu::_th_renorm
    CUDA: legacy::cuda::_th_renorm

- func: unfold(Tensor(a) self, int dimension, int size, int step) -> Tensor(a)
  variants: method
  device_guard: False
  dispatch:
    CPU: unfold
    CUDA: unfold

- func: equal(Tensor self, Tensor other) -> bool
  use_c10_dispatcher: full
  variants: method, function
  dispatch:
    CPU: legacy::cpu::_th_equal
    CUDA: legacy::cuda::_th_equal
    QuantizedCPU: quantized_equal_cpu
  supports_named_tensor: True

- func: pow.Tensor_Tensor_out(Tensor self, Tensor exponent, *, Tensor(a!) out) -> Tensor(a!)
  supports_named_tensor: True
  dispatch:
    CPU: pow_out
    CUDA: pow_out

- func: pow.Tensor_Tensor(Tensor self, Tensor exponent) -> Tensor
  use_c10_dispatcher: full
  supports_named_tensor: True
  variants: method, function
  dispatch:
    CPU: pow
    CUDA: pow

- func: pow.Scalar_out(Scalar self, Tensor exponent, *, Tensor(a!) out) -> Tensor(a!)
  supports_named_tensor: True
  dispatch:
    CPU: pow_out
    CUDA: pow_out

- func: pow.Scalar(Scalar self, Tensor exponent) -> Tensor
  use_c10_dispatcher: full
  supports_named_tensor: True
  dispatch:
    CPU: pow
    CUDA: pow

- func: normal_(Tensor(a!) self, float mean=0, float std=1, *, Generator? generator=None) -> Tensor(a!)
  variants: method
  supports_named_tensor: True

- func: normal.Tensor_float_out(Tensor mean, float std=1, *, Generator? generator=None, Tensor(a!) out) -> Tensor(a!)

- func: normal.Tensor_float(Tensor mean, float std=1, *, Generator? generator=None) -> Tensor

- func: normal.float_Tensor_out(float mean, Tensor std, *, Generator? generator=None, Tensor(a!) out) -> Tensor(a!)

- func: normal.float_Tensor(float mean, Tensor std, *, Generator? generator=None) -> Tensor

- func: normal.Tensor_Tensor_out(Tensor mean, Tensor std, *, Generator? generator=None, Tensor(a!) out) -> Tensor(a!)

- func: normal.Tensor_Tensor(Tensor mean, Tensor std, *, Generator? generator=None) -> Tensor

- func: normal.float_float(float mean, float std, int[] size, *, Generator? generator=None, ScalarType? dtype=None, Layout? layout=None, Device? device=None, bool? pin_memory=None) -> Tensor

- func: normal.float_float_out(float mean, float std, int[] size, *, Generator? generator=None, Tensor(a!) out) -> Tensor(a!)

- func: alias(Tensor(a) self) -> Tensor(a)
  variants: method, function
  supports_named_tensor: True

- func: _addr(Tensor self, Tensor vec1, Tensor vec2, *, Scalar beta=1, Scalar alpha=1) -> Tensor
  use_c10_dispatcher: full
  dispatch:
    CPU: legacy::cpu::_th_addr
    CUDA: legacy::cuda::_th_addr

- func: _addr_(Tensor(a!) self, Tensor vec1, Tensor vec2, *, Scalar beta=1, Scalar alpha=1) -> Tensor(a!)
  dispatch:
    CPU: legacy::cpu::_th_addr_
    CUDA: legacy::cuda::_th_addr_

- func: _addr.out(Tensor self, Tensor vec1, Tensor vec2, *, Scalar beta=1, Scalar alpha=1, Tensor(a!) out) -> Tensor(a!)
  dispatch:
    CPU: legacy::cpu::_th_addr_out
    CUDA: legacy::cuda::_th_addr_out

- func: _index_copy_(Tensor(a!) self, int dim, Tensor index, Tensor source) -> Tensor(a!)
  dispatch:
    CPU: legacy::cpu::_th_index_copy_
    CUDA: legacy::cuda::_th_index_copy_

- func: _cumsum(Tensor self, int dim) -> Tensor
  use_c10_dispatcher: full
  dispatch:
    CPU: _cumsum_cpu
    CUDA: legacy::cuda::_th_cumsum

- func: _cumsum.out(Tensor self, int dim, *, Tensor(a!) out) -> Tensor(a!)
  dispatch:
    CPU: _cumsum_out_cpu
    CUDA: legacy::cuda::_th_cumsum_out

- func: _cumprod(Tensor self, int dim) -> Tensor
  use_c10_dispatcher: full
  dispatch:
    CPU: _cumprod_cpu
    CUDA: legacy::cuda::_th_cumprod

- func: _cumprod.out(Tensor self, int dim, *, Tensor(a!) out) -> Tensor(a!)
  dispatch:
    CPU: _cumprod_out_cpu
    CUDA: legacy::cuda::_th_cumprod_out

- func: _var(Tensor self, bool unbiased=True) -> Tensor
  use_c10_dispatcher: full
  dispatch:
    CPU: legacy::cpu::_th_var
    CUDA: legacy::cuda::_th_var
  supports_named_tensor: True

- func: _std(Tensor self, bool unbiased=True) -> Tensor
  use_c10_dispatcher: full
  dispatch:
    CPU: legacy::cpu::_th_std
    CUDA: legacy::cuda::_th_std
  supports_named_tensor: True

- func: _amp_non_finite_check_and_unscale_(Tensor(a!) self, Tensor(b!) found_inf, Tensor inv_scale) -> ()
  variants: function
  dispatch:
    CUDA: _amp_non_finite_check_and_unscale_cuda_

- func: _amp_update_scale(Tensor(a!) growth_tracker, Tensor current_scale, Tensor found_inf, float scale_growth_factor, float scale_backoff_factor, int growth_interval) -> Tensor
  variants: function
  dispatch:
    CUDA: _amp_update_scale_cuda

- func: _cat(Tensor[] tensors, int dim=0) -> Tensor
  use_c10_dispatcher: full
  dispatch:
    CPU: _cat_cpu
    CUDA: cat_cuda
    QuantizedCPU: quantized_cat

- func: _cat.out(Tensor[] tensors, int dim=0, *, Tensor(a!) out) -> Tensor(a!)
  dispatch:
    CPU: _cat_out_cpu
    CUDA: cat_out_cuda
    QuantizedCPU: quantized_cat_out

- func: _mode(Tensor self, int dim=-1, bool keepdim=False) -> (Tensor, Tensor)
  dispatch:
    CPU: legacy::cpu::_th_mode
    CUDA: legacy::cuda::_th_mode

- func: _mode.values(Tensor self, int dim=-1, bool keepdim=False, *, Tensor(a!) values, Tensor(b!) indices) -> (Tensor(a!), Tensor(b!))
  dispatch:
    CPU: legacy::cpu::_th_mode_out
    CUDA: legacy::cuda::_th_mode_out

- func: _max(Tensor self, int dim, bool keepdim=False) -> (Tensor, Tensor)
  dispatch:
    CPU: _max_cpu
    CUDA: legacy::cuda::_th_max

- func: _max.max(Tensor self, int dim, bool keepdim=False, *, Tensor(a!) max, Tensor(b!) max_indices) -> (Tensor(a!), Tensor(b!))
  dispatch:
    CPU: _max_out_cpu
    CUDA: legacy::cuda::_th_max_out

- func: _min(Tensor self, int dim, bool keepdim=False) -> (Tensor, Tensor)
  dispatch:
    CPU: _min_cpu
    CUDA: legacy::cuda::_th_min

- func: _min.min(Tensor self, int dim, bool keepdim=False, *, Tensor(a!) min, Tensor(b!) min_indices) -> (Tensor(a!), Tensor(b!))
  dispatch:
    CPU: _min_out_cpu
    CUDA: legacy::cuda::_th_min_out

- func: bucketize.Tensor(Tensor self, Tensor boundaries, *, bool out_int32=False, bool right=False) -> Tensor
  dispatch:
    CPU: bucketize_cpu
    CUDA: bucketize_cuda

- func: bucketize.Tensor_out(Tensor self, Tensor boundaries, *, bool out_int32=False, bool right=False, Tensor(a!) out) -> Tensor(a!)
  dispatch:
    CPU: bucketize_out_cpu
    CUDA: bucketize_out_cuda

- func: bucketize.Scalar(Scalar self, Tensor boundaries, *, bool out_int32=False, bool right=False) -> Tensor
  dispatch:
    CPU: bucketize_cpu
    CUDA: bucketize_cuda

- func: searchsorted.Tensor(Tensor sorted_sequence, Tensor self, *, bool out_int32=False, bool right=False) -> Tensor
  dispatch:
    CPU: searchsorted_cpu
    CUDA: searchsorted_cuda

- func: searchsorted.Tensor_out(Tensor sorted_sequence, Tensor self, *, bool out_int32=False, bool right=False, Tensor(a!) out) -> Tensor(a!)
  dispatch:
    CPU: searchsorted_out_cpu
    CUDA: searchsorted_out_cuda

- func: searchsorted.Scalar(Tensor sorted_sequence, Scalar self, *, bool out_int32=False, bool right=False) -> Tensor
  dispatch:
    CPU: searchsorted_cpu
    CUDA: searchsorted_cuda

## NN wrappers

- func: mse_loss.out(Tensor self, Tensor target, int reduction=Mean, *, Tensor(a!) out) -> Tensor(a!)
  python_module: nn

- func: mse_loss(Tensor self, Tensor target, int reduction=Mean) -> Tensor
  use_c10_dispatcher: full
  python_module: nn

- func: mse_loss_backward.grad_input(Tensor grad_output, Tensor self, Tensor target, int reduction, *, Tensor(a!) grad_input) -> Tensor(a!)
  python_module: nn
  dispatch:
    CPU: mse_loss_backward_out
    CUDA: mse_loss_backward_out

- func: mse_loss_backward(Tensor grad_output, Tensor self, Tensor target, int reduction) -> Tensor
  use_c10_dispatcher: full
  python_module: nn
  dispatch:
    CPU: mse_loss_backward
    CUDA: mse_loss_backward

- func: l1_loss.out(Tensor self, Tensor target, int reduction=Mean, *, Tensor(a!) out) -> Tensor(a!)
  python_module: nn

- func: l1_loss(Tensor self, Tensor target, int reduction=Mean) -> Tensor
  use_c10_dispatcher: full
  python_module: nn

- func: l1_loss_backward.grad_input(Tensor grad_output, Tensor self, Tensor target, int reduction, *, Tensor(a!) grad_input) -> Tensor(a!)
  python_module: nn
  dispatch:
    CPU: l1_loss_backward_out
    CUDA: l1_loss_backward_out

- func: l1_loss_backward(Tensor grad_output, Tensor self, Tensor target, int reduction) -> Tensor
  use_c10_dispatcher: full
  python_module: nn

- func: multi_margin_loss.out(Tensor self, Tensor target, Scalar p=1, Scalar margin=1, Tensor? weight=None, int reduction=Mean, *, Tensor(a!) out) -> Tensor(a!)
  python_module: nn
  dispatch:
    CPU: multi_margin_loss_cpu_out
    CUDA: legacy::cuda::_thnn_multi_margin_loss_forward_out

- func: multi_margin_loss(Tensor self, Tensor target, Scalar p=1, Scalar margin=1, Tensor? weight=None, int reduction=Mean) -> Tensor
  python_module: nn
  dispatch:
    CPU: multi_margin_loss_cpu
    CUDA: legacy::cuda::_thnn_multi_margin_loss_forward

- func: multi_margin_loss_backward.grad_input(Tensor grad_output, Tensor self, Tensor target, Scalar p, Scalar margin, Tensor? weight=None, int reduction=Mean, *, Tensor(a!) grad_input) -> Tensor(a!)
  python_module: nn
  dispatch:
    CPU: multi_margin_loss_cpu_backward_out
    CUDA: legacy::cuda::_thnn_multi_margin_loss_backward_out

- func: multi_margin_loss_backward(Tensor grad_output, Tensor self, Tensor target, Scalar p, Scalar margin, Tensor? weight=None, int reduction=Mean) -> Tensor
  python_module: nn
  dispatch:
    CPU: multi_margin_loss_cpu_backward
    CUDA: legacy::cuda::_thnn_multi_margin_loss_backward

- func: multilabel_margin_loss.out(Tensor self, Tensor target, int reduction=Mean, *, Tensor(a!) out) -> Tensor(a!)
  python_module: nn

- func: multilabel_margin_loss(Tensor self, Tensor target, int reduction=Mean) -> Tensor
  use_c10_dispatcher: full
  python_module: nn

- func: multilabel_margin_loss_forward.output(Tensor self, Tensor target, int reduction, *, Tensor(a!) output, Tensor(b!) is_target) -> (Tensor(a!), Tensor(b!))
  python_module: nn
  dispatch:
    CPU: multilabel_margin_loss_forward_out_cpu
    CUDA: legacy::cuda::_thnn_multilabel_margin_loss_forward_out

- func: multilabel_margin_loss_forward(Tensor self, Tensor target, int reduction) -> (Tensor output, Tensor is_target)
  python_module: nn
  dispatch:
    CPU: multilabel_margin_loss_forward_cpu
    CUDA: legacy::cuda::_thnn_multilabel_margin_loss_forward

- func: multilabel_margin_loss_backward.grad_input(Tensor grad_output, Tensor self, Tensor target, int reduction, Tensor is_target, *, Tensor(a!) grad_input) -> Tensor(a!)
  python_module: nn
  dispatch:
    CPU: multilabel_margin_loss_backward_cpu_out
    CUDA: legacy::cuda::_thnn_multilabel_margin_loss_backward_out

- func: multilabel_margin_loss_backward(Tensor grad_output, Tensor self, Tensor target, int reduction, Tensor is_target) -> Tensor
  use_c10_dispatcher: full
  python_module: nn
  dispatch:
    CPU: multilabel_margin_loss_backward_cpu
    CUDA: legacy::cuda::_thnn_multilabel_margin_loss_backward

- func: nll_loss.out(Tensor self, Tensor target, Tensor? weight=None, int reduction=Mean, int ignore_index=-100, *, Tensor(a!) out) -> Tensor(a!)
  python_module: nn

- func: nll_loss(Tensor self, Tensor target, Tensor? weight=None, int reduction=Mean, int ignore_index=-100) -> Tensor
  python_module: nn

- func: nll_loss_forward.output(Tensor self, Tensor target, Tensor? weight, int reduction, int ignore_index, *, Tensor(a!) output, Tensor(b!) total_weight) -> (Tensor(a!), Tensor(b!))
  python_module: nn
  dispatch:
    CPU: nll_loss_forward_out_cpu
    CUDA: legacy::cuda::_thnn_nll_loss_forward_out

- func: nll_loss_forward(Tensor self, Tensor target, Tensor? weight, int reduction, int ignore_index) -> (Tensor output, Tensor total_weight)
  python_module: nn
  dispatch:
    CPU: nll_loss_forward_cpu
    CUDA: legacy::cuda::_thnn_nll_loss_forward

- func: nll_loss_backward.grad_input(Tensor grad_output, Tensor self, Tensor target, Tensor? weight, int reduction, int ignore_index, Tensor total_weight, *, Tensor(a!) grad_input) -> Tensor(a!)
  python_module: nn
  dispatch:
    CPU: nll_loss_backward_out_cpu
    CUDA: legacy::cuda::_thnn_nll_loss_backward_out

- func: nll_loss_backward(Tensor grad_output, Tensor self, Tensor target, Tensor? weight, int reduction, int ignore_index, Tensor total_weight) -> Tensor
  python_module: nn
  dispatch:
    CPU: nll_loss_backward_cpu
    CUDA: legacy::cuda::_thnn_nll_loss_backward

- func: nll_loss2d.out(Tensor self, Tensor target, Tensor? weight=None, int reduction=Mean, int ignore_index=-100, *, Tensor(a!) out) -> Tensor(a!)
  python_module: nn

- func: nll_loss2d(Tensor self, Tensor target, Tensor? weight=None, int reduction=Mean, int ignore_index=-100) -> Tensor
  python_module: nn

- func: nll_loss2d_forward.output(Tensor self, Tensor target, Tensor? weight, int reduction, int ignore_index, *, Tensor(a!) output, Tensor(b!) total_weight) -> (Tensor(a!), Tensor(b!))
  python_module: nn
  dispatch:
    CPU: nll_loss2d_forward_out_cpu
    CUDA: legacy::cuda::_thnn_nll_loss2d_forward_out

- func: nll_loss2d_forward(Tensor self, Tensor target, Tensor? weight, int reduction, int ignore_index) -> (Tensor output, Tensor total_weight)
  python_module: nn
  dispatch:
    CPU: nll_loss2d_forward_cpu
    CUDA: legacy::cuda::_thnn_nll_loss2d_forward

- func: nll_loss2d_backward.grad_input(Tensor grad_output, Tensor self, Tensor target, Tensor? weight, int reduction, int ignore_index, Tensor total_weight, *, Tensor(a!) grad_input) -> Tensor(a!)
  python_module: nn
  dispatch:
    CPU: nll_loss2d_backward_out_cpu
    CUDA: legacy::cuda::_thnn_nll_loss2d_backward_out

- func: nll_loss2d_backward(Tensor grad_output, Tensor self, Tensor target, Tensor? weight, int reduction, int ignore_index, Tensor total_weight) -> Tensor
  python_module: nn
  dispatch:
    CPU: nll_loss2d_backward_cpu
    CUDA: legacy::cuda::_thnn_nll_loss2d_backward

- func: smooth_l1_loss.out(Tensor self, Tensor target, int reduction=Mean, *, Tensor(a!) out) -> Tensor(a!)
  python_module: nn
  dispatch:
    CPU: smooth_l1_loss_out
    CUDA: smooth_l1_loss_out

- func: smooth_l1_loss(Tensor self, Tensor target, int reduction=Mean) -> Tensor
  use_c10_dispatcher: full
  python_module: nn

- func: smooth_l1_loss_backward.grad_input(Tensor grad_output, Tensor self, Tensor target, int reduction, *, Tensor(a!) grad_input) -> Tensor(a!)
  python_module: nn
  dispatch:
    CPU: smooth_l1_loss_backward_out
    CUDA: smooth_l1_loss_backward_out

- func: smooth_l1_loss_backward(Tensor grad_output, Tensor self, Tensor target, int reduction) -> Tensor
  use_c10_dispatcher: full
  python_module: nn

- func: soft_margin_loss.out(Tensor self, Tensor target, int reduction=Mean, *, Tensor(a!) out) -> Tensor(a!)
  python_module: nn

- func: soft_margin_loss(Tensor self, Tensor target, int reduction=Mean) -> Tensor
  use_c10_dispatcher: full
  python_module: nn

- func: soft_margin_loss_backward.grad_input(Tensor grad_output, Tensor self, Tensor target, int reduction, *, Tensor(a!) grad_input) -> Tensor(a!)
  python_module: nn

- func: soft_margin_loss_backward(Tensor grad_output, Tensor self, Tensor target, int reduction) -> Tensor
  use_c10_dispatcher: full
  python_module: nn

- func: elu.out(Tensor self, Scalar alpha=1, Scalar scale=1, Scalar input_scale=1, *, Tensor(a!) out) -> Tensor(a!)
  python_module: nn
  dispatch:
    CPU: elu_out
    CUDA: elu_out
    QuantizedCPU: quantized_elu_out

- func: elu(Tensor self, Scalar alpha=1, Scalar scale=1, Scalar input_scale=1) -> Tensor
  use_c10_dispatcher: full
  python_module: nn
  dispatch:
    CPU: elu
    CUDA: elu
    QuantizedCPU: quantized_elu

- func: elu_backward.grad_input(Tensor grad_output, Scalar alpha, Scalar scale, Scalar input_scale, Tensor output, *, Tensor(a!) grad_input) -> Tensor(a!)
  python_module: nn
  dispatch:
    CPU: elu_backward_out
    CUDA: elu_backward_out

- func: elu_backward(Tensor grad_output, Scalar alpha, Scalar scale, Scalar input_scale, Tensor output) -> Tensor
  use_c10_dispatcher: full
  python_module: nn

- func: elu_(Tensor(a!) self, Scalar alpha=1, Scalar scale=1, Scalar input_scale=1) -> Tensor(a!)
  python_module: nn
  dispatch:
    CPU: elu_
    CUDA: elu_
    QuantizedCPU: quantized_elu_

- func: glu.out(Tensor self, int dim=-1, *, Tensor(a!) out) -> Tensor(a!)
  python_module: nn
  dispatch:
    CPU: glu_out
    CUDA: legacy::cuda::_thnn_glu_forward_out

- func: glu(Tensor self, int dim=-1) -> Tensor
  use_c10_dispatcher: full
  python_module: nn
  dispatch:
    CPU: glu
    CUDA: legacy::cuda::_thnn_glu_forward

- func: glu_backward.grad_input(Tensor grad_output, Tensor self, int dim, *, Tensor(a!) grad_input) -> Tensor(a!)
  python_module: nn
  dispatch:
    CPU: glu_backward_out
    CUDA: legacy::cuda::_thnn_glu_backward_out

- func: glu_backward(Tensor grad_output, Tensor self, int dim) -> Tensor
  use_c10_dispatcher: full
  python_module: nn
  dispatch:
    CPU: glu_backward
    CUDA: legacy::cuda::_thnn_glu_backward

- func: hardsigmoid.out(Tensor self, *, Tensor(a!) out) -> Tensor(a!)
  python_module: nn

- func: hardsigmoid(Tensor self) -> Tensor
  use_c10_dispatcher: full
  python_module: nn
  dispatch:
    CPU: hardsigmoid
    CUDA: hardsigmoid
    QuantizedCPU: quantized_hardsigmoid

- func: hardsigmoid_(Tensor(a!) self) -> Tensor(a!)
  python_module: nn

- func: hardsigmoid_backward(Tensor grad_output, Tensor self) -> Tensor
  use_c10_dispatcher: full
  python_module: nn
  dispatch:
    CPU: hardsigmoid_backward
    CUDA: hardsigmoid_backward

- func: hardtanh.out(Tensor self, Scalar min_val=-1, Scalar max_val=1, *, Tensor(a!) out) -> Tensor(a!)
  python_module: nn
  dispatch:
    CPU: hardtanh_out
    CUDA: hardtanh_out
    QuantizedCPU: quantized_hardtanh_out

- func: hardtanh(Tensor self, Scalar min_val=-1, Scalar max_val=1) -> Tensor
  use_c10_dispatcher: full
  python_module: nn
  dispatch:
    CPU: hardtanh
    CUDA: hardtanh
    QuantizedCPU: quantized_hardtanh

- func: hardtanh_backward.grad_input(Tensor grad_output, Tensor self, Scalar min_val, Scalar max_val, *, Tensor(a!) grad_input) -> Tensor(a!)
  python_module: nn
  dispatch:
    CPU: hardtanh_backward_out
    CUDA: hardtanh_backward_out

- func: hardtanh_backward(Tensor grad_output, Tensor self, Scalar min_val, Scalar max_val) -> Tensor
  use_c10_dispatcher: full
  python_module: nn

- func: hardtanh_(Tensor(a!) self, Scalar min_val=-1, Scalar max_val=1) -> Tensor(a!)
  python_module: nn
  dispatch:
    CPU: hardtanh_
    CUDA: hardtanh_
    QuantizedCPU: quantized_hardtanh_

- func: hardswish.out(Tensor self, *, Tensor(a!) out) -> Tensor(a!)
  python_module: nn
  dispatch:
    CPU: hardswish_out
    CUDA: hardswish_out
    QuantizedCPU: quantized_hardswish_out


- func: hardswish(Tensor self) -> Tensor
  use_c10_dispatcher: full
  python_module: nn

- func: hardswish_(Tensor(a!) self) -> Tensor(a!)
  python_module: nn

- func: hardswish_backward(Tensor grad_output, Tensor self) -> Tensor
  use_c10_dispatcher: full
  python_module: nn
  dispatch:
    CPU: hardswish_backward
    CUDA: hardswish_backward

- func: leaky_relu.out(Tensor self, Scalar negative_slope=0.01, *, Tensor(a!) out) -> Tensor(a!)
  python_module: nn
  dispatch:
    CPU: leaky_relu_out
    CUDA: leaky_relu_out
    QuantizedCPU: quantized_leaky_relu_out

- func: leaky_relu(Tensor self, Scalar negative_slope=0.01) -> Tensor
  use_c10_dispatcher: full
  python_module: nn
  dispatch:
    CPU: leaky_relu
    CUDA: leaky_relu
    QuantizedCPU: quantized_leaky_relu

- func: leaky_relu_backward(Tensor grad_output, Tensor self, Scalar negative_slope, bool self_is_result) -> Tensor
  use_c10_dispatcher: full
  python_module: nn

- func: leaky_relu_(Tensor(a!) self, Scalar negative_slope=0.01) -> Tensor(a!)
  python_module: nn
  dispatch:
    CPU: leaky_relu_
    CUDA: leaky_relu_
    QuantizedCPU: quantized_leaky_relu_

- func: log_sigmoid.out(Tensor self, *, Tensor(a!) out) -> Tensor(a!)
  python_module: nn

- func: log_sigmoid(Tensor self) -> Tensor
  use_c10_dispatcher: full
  python_module: nn

- func: log_sigmoid_forward.output(Tensor self, *, Tensor(a!) output, Tensor(b!) buffer) -> (Tensor(a!), Tensor(b!))
  python_module: nn
  dispatch:
    CPU: log_sigmoid_forward_out_cpu
    CUDA: legacy::cuda::_thnn_log_sigmoid_forward_out

- func: log_sigmoid_forward(Tensor self) -> (Tensor output, Tensor buffer)
  python_module: nn
  dispatch:
    CPU: log_sigmoid_forward_cpu
    CUDA: legacy::cuda::_thnn_log_sigmoid_forward

- func: log_sigmoid_backward.grad_input(Tensor grad_output, Tensor self, Tensor buffer, *, Tensor(a!) grad_input) -> Tensor(a!)
  python_module: nn
  dispatch:
    CPU: log_sigmoid_backward_out_cpu
    CUDA: legacy::cuda::_thnn_log_sigmoid_backward_out

- func: log_sigmoid_backward(Tensor grad_output, Tensor self, Tensor buffer) -> Tensor
  use_c10_dispatcher: full
  python_module: nn
  dispatch:
    CPU: log_sigmoid_backward_cpu
    CUDA: legacy::cuda::_thnn_log_sigmoid_backward

- func: rrelu_with_noise.out(Tensor self, Tensor noise, Scalar lower=0.125, Scalar upper=0.3333333333333333, bool training=False, Generator? generator=None, *, Tensor(a!) out) -> Tensor(a!)
  python_module: nn
  dispatch:
    CPU: rrelu_with_noise_out_cpu
    CUDA: legacy::cuda::_thnn_rrelu_with_noise_forward_out

- func: rrelu_with_noise(Tensor self, Tensor noise, Scalar lower=0.125, Scalar upper=0.3333333333333333, bool training=False, Generator? generator=None) -> Tensor
  python_module: nn
  dispatch:
    CPU: rrelu_with_noise_cpu
    CUDA: legacy::cuda::_thnn_rrelu_with_noise_forward

- func: rrelu_with_noise_backward(Tensor grad_output, Tensor self, Tensor noise, Scalar lower, Scalar upper, bool training, bool self_is_result) -> Tensor
  use_c10_dispatcher: full
  python_module: nn

- func: rrelu_with_noise_(Tensor(a!) self, Tensor noise, Scalar lower=0.125, Scalar upper=0.3333333333333333, bool training=False, Generator? generator=None) -> Tensor(a!)
  python_module: nn
  dispatch:
    CPU: rrelu_with_noise_cpu_
    CUDA: legacy::cuda::_thnn_rrelu_with_noise_forward_

- func: softplus.out(Tensor self, Scalar beta=1, Scalar threshold=20, *, Tensor(a!) out) -> Tensor(a!)
  python_module: nn

- func: softplus(Tensor self, Scalar beta=1, Scalar threshold=20) -> Tensor
  use_c10_dispatcher: full
  python_module: nn

- func: softplus_backward.grad_input(Tensor grad_output, Tensor self, Scalar beta, Scalar threshold, Tensor output, *, Tensor(a!) grad_input) -> Tensor(a!)
  python_module: nn
  dispatch:
    CPU: softplus_backward_out
    CUDA: softplus_backward_out

- func: softplus_backward(Tensor grad_output, Tensor self, Scalar beta, Scalar threshold, Tensor output) -> Tensor
  use_c10_dispatcher: full
  python_module: nn

- func: softshrink.out(Tensor self, Scalar lambd=0.5, *, Tensor(a!) out) -> Tensor(a!)
  python_module: nn

- func: softshrink(Tensor self, Scalar lambd=0.5) -> Tensor
  use_c10_dispatcher: full
  python_module: nn

- func: softshrink_backward.grad_input(Tensor grad_output, Tensor self, Scalar lambd, *, Tensor(a!) grad_input) -> Tensor(a!)
  python_module: nn
  dispatch:
    CPU: softshrink_backward_out
    CUDA: softshrink_backward_out

- func: softshrink_backward(Tensor grad_output, Tensor self, Scalar lambd) -> Tensor
  use_c10_dispatcher: full
  python_module: nn

- func: adaptive_avg_pool2d.out(Tensor self, int[2] output_size, *, Tensor(a!) out) -> Tensor(a!)
  python_module: nn
  dispatch:
    CPU: adaptive_avg_pool2d_out_cpu
    CUDA: adaptive_avg_pool2d_out_cuda
    MkldnnCPU: mkldnn_adaptive_avg_pool2d_out

- func: adaptive_avg_pool2d(Tensor self, int[2] output_size) -> Tensor
  use_c10_dispatcher: full
  python_module: nn

- func: mkldnn_adaptive_avg_pool2d(Tensor self, int[2] output_size) -> Tensor
  use_c10_dispatcher: full
  dispatch:
    MkldnnCPU: mkldnn_adaptive_avg_pool2d
  requires_tensor: True

- func: _adaptive_avg_pool2d(Tensor self, int[2] output_size) -> Tensor
  use_c10_dispatcher: full
  dispatch:
    CPU: adaptive_avg_pool2d_cpu
    CUDA: adaptive_avg_pool2d_cuda
    QuantizedCPU: quantized_adaptive_avg_pool2d

- func: _adaptive_avg_pool2d_backward(Tensor grad_output, Tensor self) -> Tensor
  use_c10_dispatcher: full
  python_module: nn
  dispatch:
    CPU: adaptive_avg_pool2d_backward_cpu
    CUDA: adaptive_avg_pool2d_backward_cuda

- func: adaptive_avg_pool3d.out(Tensor self, int[3] output_size, *, Tensor(a!) out) -> Tensor(a!)
  python_module: nn
  dispatch:
    CPU: adaptive_avg_pool3d_out_cpu
    CUDA: adaptive_avg_pool3d_out_cuda

- func: adaptive_avg_pool3d(Tensor self, int[3] output_size) -> Tensor
  use_c10_dispatcher: full
  python_module: nn
  dispatch:
    CPU: adaptive_avg_pool3d_cpu
    CUDA: adaptive_avg_pool3d_cuda

- func: adaptive_avg_pool3d_backward.grad_input(Tensor grad_output, Tensor self, *, Tensor(a!) grad_input) -> Tensor(a!)
  python_module: nn
  dispatch:
    CPU: adaptive_avg_pool3d_backward_out_cpu
    CUDA: adaptive_avg_pool3d_backward_out_cuda

- func: adaptive_avg_pool3d_backward(Tensor grad_output, Tensor self) -> Tensor
  use_c10_dispatcher: full
  python_module: nn
  dispatch:
    CPU: adaptive_avg_pool3d_backward_cpu
    CUDA: adaptive_avg_pool3d_backward_cuda

# Return: (Tensor output, Tensor indices)
- func: adaptive_max_pool2d.out(Tensor self, int[2] output_size, *, Tensor(a!) out, Tensor(b!) indices) -> (Tensor(a!), Tensor(b!))
  python_module: nn
  dispatch:
    CPU: adaptive_max_pool2d_out_cpu
    CUDA: adaptive_max_pool2d_out_cuda

# Return: (Tensor output, Tensor indices)
- func: adaptive_max_pool2d(Tensor self, int[2] output_size) -> (Tensor, Tensor)
  use_c10_dispatcher: full
  python_module: nn
  dispatch:
    CPU: adaptive_max_pool2d_cpu
    CUDA: adaptive_max_pool2d_cuda

- func: adaptive_max_pool2d_backward.grad_input(Tensor grad_output, Tensor self, Tensor indices, *, Tensor(a!) grad_input) -> Tensor(a!)
  python_module: nn
  dispatch:
    CPU: adaptive_max_pool2d_backward_out_cpu
    CUDA: adaptive_max_pool2d_backward_out_cuda

- func: adaptive_max_pool2d_backward(Tensor grad_output, Tensor self, Tensor indices) -> Tensor
  use_c10_dispatcher: full
  python_module: nn
  dispatch:
    CPU: adaptive_max_pool2d_backward_cpu
    CUDA: adaptive_max_pool2d_backward_cuda

# Return: (Tensor output, Tensor indices)
- func: adaptive_max_pool3d.out(Tensor self, int[3] output_size, *, Tensor(a!) out, Tensor(b!) indices) -> (Tensor(a!), Tensor(b!))
  python_module: nn
  dispatch:
    CPU: adaptive_max_pool3d_out_cpu
    CUDA: adaptive_max_pool3d_out_cuda

# Return: (Tensor output, Tensor indices)
- func: adaptive_max_pool3d(Tensor self, int[3] output_size) -> (Tensor, Tensor)
  use_c10_dispatcher: full
  python_module: nn
  dispatch:
    CPU: adaptive_max_pool3d_cpu
    CUDA: adaptive_max_pool3d_cuda

- func: adaptive_max_pool3d_backward.grad_input(Tensor grad_output, Tensor self, Tensor indices, *, Tensor(a!) grad_input) -> Tensor(a!)
  python_module: nn
  dispatch:
    CPU: adaptive_max_pool3d_backward_out_cpu
    CUDA: adaptive_max_pool3d_backward_out_cuda

- func: adaptive_max_pool3d_backward(Tensor grad_output, Tensor self, Tensor indices) -> Tensor
  use_c10_dispatcher: full
  python_module: nn
  dispatch:
    CPU: adaptive_max_pool3d_backward_cpu
    CUDA: adaptive_max_pool3d_backward_cuda

- func: avg_pool2d.out(Tensor self, int[2] kernel_size, int[2] stride=[], int[2] padding=0, bool ceil_mode=False, bool count_include_pad=True, int? divisor_override=None, *, Tensor(a!) out) -> Tensor(a!)
  python_module: nn
  dispatch:
    CPU: avg_pool2d_out_cpu
    CUDA: avg_pool2d_out_cuda
    MkldnnCPU: mkldnn_avg_pool2d_out

- func: avg_pool2d(Tensor self, int[2] kernel_size, int[2] stride=[], int[2] padding=0, bool ceil_mode=False, bool count_include_pad=True, int? divisor_override=None) -> Tensor
  use_c10_dispatcher: full
  python_module: nn
  dispatch:
    CPU: avg_pool2d_cpu
    CUDA: avg_pool2d_cuda
    MkldnnCPU: mkldnn_avg_pool2d
    QuantizedCPU: quantized_avg_pool2d

- func: avg_pool2d_backward.grad_input(Tensor grad_output, Tensor self, int[2] kernel_size, int[2] stride, int[2] padding, bool ceil_mode, bool count_include_pad, int? divisor_override, *, Tensor(a!) grad_input) -> Tensor(a!)
  python_module: nn
  dispatch:
    CPU: avg_pool2d_backward_out_cpu
    CUDA: avg_pool2d_backward_out_cuda

- func: avg_pool2d_backward(Tensor grad_output, Tensor self, int[2] kernel_size, int[2] stride, int[2] padding, bool ceil_mode, bool count_include_pad, int? divisor_override) -> Tensor
  use_c10_dispatcher: full
  python_module: nn
  dispatch:
    CPU: avg_pool2d_backward_cpu
    CUDA: avg_pool2d_backward_cuda

- func: avg_pool3d.out(Tensor self, int[3] kernel_size, int[3] stride=[], int[3] padding=0, bool ceil_mode=False, bool count_include_pad=True, int? divisor_override=None, *, Tensor(a!) out) -> Tensor(a!)
  python_module: nn
  dispatch:
    CPU: avg_pool3d_out_cpu
    CUDA: avg_pool3d_out_cuda

- func: avg_pool3d(Tensor self, int[3] kernel_size, int[3] stride=[], int[3] padding=0, bool ceil_mode=False, bool count_include_pad=True, int? divisor_override=None) -> Tensor
  use_c10_dispatcher: full
  python_module: nn
  dispatch:
    CPU: avg_pool3d_cpu
    CUDA: avg_pool3d_cuda
    QuantizedCPU: quantized_avg_pool3d

- func: avg_pool3d_backward.grad_input(Tensor grad_output, Tensor self, int[3] kernel_size, int[3] stride, int[3] padding, bool ceil_mode, bool count_include_pad, int? divisor_override, *, Tensor(a!) grad_input) -> Tensor(a!)
  python_module: nn
  dispatch:
    CPU: avg_pool3d_backward_out_cpu
    CUDA: avg_pool3d_backward_out_cuda

- func: avg_pool3d_backward(Tensor grad_output, Tensor self, int[3] kernel_size, int[3] stride, int[3] padding, bool ceil_mode, bool count_include_pad, int? divisor_override) -> Tensor
  use_c10_dispatcher: full
  python_module: nn
  dispatch:
    CPU: avg_pool3d_backward_cpu
    CUDA: avg_pool3d_backward_cuda

# Return: (Tensor output, Tensor indices)
- func: fractional_max_pool2d.output(Tensor self, int[2] kernel_size, int[2] output_size, Tensor random_samples, *, Tensor(a!) output, Tensor(b!) indices) -> (Tensor(a!), Tensor(b!))
  python_module: nn
  dispatch:
    CPU: fractional_max_pool2d_out_cpu
    CUDA: fractional_max_pool2d_out_cuda

# Return: (Tensor output, Tensor indices)
- func: fractional_max_pool2d(Tensor self, int[2] kernel_size, int[2] output_size, Tensor random_samples) -> (Tensor, Tensor)
  use_c10_dispatcher: full
  python_module: nn
  dispatch:
    CPU: fractional_max_pool2d_cpu
    CUDA: fractional_max_pool2d_cuda

- func: fractional_max_pool2d_backward.grad_input(Tensor grad_output, Tensor self, int[2] kernel_size, int[2] output_size, Tensor indices, *, Tensor(a!) grad_input) -> Tensor(a!)
  python_module: nn
  dispatch:
    CPU: fractional_max_pool2d_backward_out_cpu
    CUDA: fractional_max_pool2d_backward_out_cuda

- func: fractional_max_pool2d_backward(Tensor grad_output, Tensor self, int[2] kernel_size, int[2] output_size, Tensor indices) -> Tensor
  use_c10_dispatcher: full
  python_module: nn
  dispatch:
    CPU: fractional_max_pool2d_backward_cpu
    CUDA: fractional_max_pool2d_backward_cuda

# Return: (Tensor output, Tensor indices)
- func: fractional_max_pool3d.output(Tensor self, int[3] kernel_size, int[3] output_size, Tensor random_samples, *, Tensor(a!) output, Tensor(b!) indices) -> (Tensor(a!), Tensor(b!))
  python_module: nn
  dispatch:
    CPU: fractional_max_pool3d_out_cpu
    CUDA: fractional_max_pool3d_out_cuda

# Return: (Tensor output, Tensor indices)
- func: fractional_max_pool3d(Tensor self, int[3] kernel_size, int[3] output_size, Tensor random_samples) -> (Tensor, Tensor)
  use_c10_dispatcher: full
  python_module: nn
  dispatch:
    CPU: fractional_max_pool3d_cpu
    CUDA: fractional_max_pool3d_cuda

- func: fractional_max_pool3d_backward.grad_input(Tensor grad_output, Tensor self, int[3] kernel_size, int[3] output_size, Tensor indices, *, Tensor(a!) grad_input) -> Tensor(a!)
  python_module: nn
  dispatch:
    CPU: fractional_max_pool3d_backward_out_cpu
    CUDA: fractional_max_pool3d_backward_out_cuda

- func: fractional_max_pool3d_backward(Tensor grad_output, Tensor self, int[3] kernel_size, int[3] output_size, Tensor indices) -> Tensor
  use_c10_dispatcher: full
  python_module: nn
  dispatch:
    CPU: fractional_max_pool3d_backward_cpu
    CUDA: fractional_max_pool3d_backward_cuda

# Return: (Tensor output, Tensor indices)
- func: max_pool2d_with_indices.out(Tensor self, int[2] kernel_size, int[2] stride=[], int[2] padding=0, int[2] dilation=1, bool ceil_mode=False, *, Tensor(a!) out, Tensor(b!) indices) -> (Tensor(a!), Tensor(b!))
  python_module: nn
  dispatch:
    CPU: max_pool2d_with_indices_out_cpu
    CUDA: max_pool2d_with_indices_out_cuda

# Return: (Tensor output, Tensor indices)
- func: max_pool2d_with_indices(Tensor self, int[2] kernel_size, int[2] stride=[], int[2] padding=0, int[2] dilation=1, bool ceil_mode=False) -> (Tensor, Tensor)
  use_c10_dispatcher: full
  python_module: nn
  dispatch:
    CPU: max_pool2d_with_indices_cpu
    CUDA: max_pool2d_with_indices_cuda
  supports_named_tensor: True

- func: max_pool2d_with_indices_backward.grad_input(Tensor grad_output, Tensor self, int[2] kernel_size, int[2] stride, int[2] padding, int[2] dilation, bool ceil_mode, Tensor indices, *, Tensor(a!) grad_input) -> Tensor(a!)
  python_module: nn
  dispatch:
    CPU: max_pool2d_with_indices_backward_out_cpu
    CUDA: max_pool2d_with_indices_backward_out_cuda

- func: max_pool2d_with_indices_backward(Tensor grad_output, Tensor self, int[2] kernel_size, int[2] stride, int[2] padding, int[2] dilation, bool ceil_mode, Tensor indices) -> Tensor
  use_c10_dispatcher: full
  python_module: nn
  dispatch:
    CPU: max_pool2d_with_indices_backward_cpu
    CUDA: max_pool2d_with_indices_backward_cuda

# Return: (Tensor output, Tensor indices)
- func: max_pool3d_with_indices.out(Tensor self, int[3] kernel_size, int[3] stride=[], int[3] padding=0, int[3] dilation=1, bool ceil_mode=False, *, Tensor(a!) out, Tensor(b!) indices) -> (Tensor(a!), Tensor(b!))
  python_module: nn
  dispatch:
    CPU: max_pool3d_with_indices_out_cpu
    CUDA: max_pool3d_with_indices_out_cuda

# Return: (Tensor output, Tensor indices)
- func: max_pool3d_with_indices(Tensor self, int[3] kernel_size, int[3] stride=[], int[3] padding=0, int[3] dilation=1, bool ceil_mode=False) -> (Tensor, Tensor)
  use_c10_dispatcher: full
  python_module: nn
  dispatch:
    CPU: max_pool3d_with_indices_cpu
    CUDA: max_pool3d_with_indices_cuda
  supports_named_tensor: True

- func: max_pool3d_with_indices_backward.grad_input(Tensor grad_output, Tensor self, int[3] kernel_size, int[3] stride, int[3] padding, int[3] dilation, bool ceil_mode, Tensor indices, *, Tensor(a!) grad_input) -> Tensor(a!)
  python_module: nn
  dispatch:
    CPU: max_pool3d_with_indices_backward_out_cpu
    CUDA: max_pool3d_with_indices_backward_out_cuda

- func: max_pool3d_with_indices_backward(Tensor grad_output, Tensor self, int[3] kernel_size, int[3] stride, int[3] padding, int[3] dilation, bool ceil_mode, Tensor indices) -> Tensor
  use_c10_dispatcher: full
  python_module: nn
  dispatch:
    CPU: max_pool3d_with_indices_backward_cpu
    CUDA: max_pool3d_with_indices_backward_cuda

- func: max_unpool2d.out(Tensor self, Tensor indices, int[2] output_size, *, Tensor(a!) out) -> Tensor(a!)
  python_module: nn
  dispatch:
    CPU: max_unpooling2d_forward_out_cpu
    CUDA: max_unpooling2d_forward_out_cuda

- func: max_unpool2d(Tensor self, Tensor indices, int[2] output_size) -> Tensor
  use_c10_dispatcher: full
  python_module: nn
  dispatch:
    CPU: max_unpooling2d_forward_cpu
    CUDA: max_unpooling2d_forward_cuda

- func: max_unpool2d_backward.grad_input(Tensor grad_output, Tensor self, Tensor indices, int[2] output_size, *, Tensor(a!) grad_input) -> Tensor(a!)
  python_module: nn
  dispatch:
    CPU: max_unpooling2d_backward_out_cpu
    CUDA: max_unpooling2d_backward_out_cuda

- func: max_unpool2d_backward(Tensor grad_output, Tensor self, Tensor indices, int[2] output_size) -> Tensor
  use_c10_dispatcher: full
  python_module: nn
  dispatch:
    CPU: max_unpooling2d_backward_cpu
    CUDA: max_unpooling2d_backward_cuda

- func: max_unpool3d.out(Tensor self, Tensor indices, int[3] output_size, int[3] stride, int[3] padding, *, Tensor(a!) out) -> Tensor(a!)
  python_module: nn
  dispatch:
    CPU: max_unpooling3d_forward_out_cpu
    CUDA: max_unpooling3d_forward_out_cuda

- func: max_unpool3d(Tensor self, Tensor indices, int[3] output_size, int[3] stride, int[3] padding) -> Tensor
  use_c10_dispatcher: full
  python_module: nn
  dispatch:
    CPU: max_unpooling3d_forward_cpu
    CUDA: max_unpooling3d_forward_cuda

- func: max_unpool3d_backward.grad_input(Tensor grad_output, Tensor self, Tensor indices, int[3] output_size, int[3] stride, int[3] padding, *, Tensor(a!) grad_input) -> Tensor(a!)
  python_module: nn
  dispatch:
    CPU: max_unpooling3d_backward_out_cpu
    CUDA: max_unpooling3d_backward_out_cuda

- func: max_unpool3d_backward(Tensor grad_output, Tensor self, Tensor indices, int[3] output_size, int[3] stride, int[3] padding) -> Tensor
  use_c10_dispatcher: full
  python_module: nn
  dispatch:
    CPU: max_unpooling3d_backward_cpu
    CUDA: max_unpooling3d_backward_cuda

- func: reflection_pad1d.out(Tensor self, int[2] padding, *, Tensor(a!) out) -> Tensor(a!)
  python_module: nn
  dispatch:
    CPU: reflection_pad1d_out_cpu
    CUDA: reflection_pad1d_out_cuda

- func: reflection_pad1d(Tensor self, int[2] padding) -> Tensor
  use_c10_dispatcher: full
  python_module: nn
  dispatch:
    CPU: reflection_pad1d_cpu
    CUDA: reflection_pad1d_cuda
    QuantizedCPU: reflection_pad1d_cpu

- func: reflection_pad1d_backward.grad_input(Tensor grad_output, Tensor self, int[2] padding, *, Tensor(a!) grad_input) -> Tensor(a!)
  python_module: nn
  dispatch:
    CPU: reflection_pad1d_backward_out_cpu
    CUDA: reflection_pad1d_backward_out_cuda

- func: reflection_pad1d_backward(Tensor grad_output, Tensor self, int[2] padding) -> Tensor
  use_c10_dispatcher: full
  python_module: nn
  dispatch:
    CPU: reflection_pad1d_backward_cpu
    CUDA: reflection_pad1d_backward_cuda

- func: reflection_pad2d.out(Tensor self, int[4] padding, *, Tensor(a!) out) -> Tensor(a!)
  python_module: nn
  dispatch:
    CPU: reflection_pad2d_out_cpu
    CUDA: reflection_pad2d_out_cuda

- func: reflection_pad2d(Tensor self, int[4] padding) -> Tensor
  use_c10_dispatcher: full
  python_module: nn
  dispatch:
    CPU: reflection_pad2d_cpu
    CUDA: reflection_pad2d_cuda

- func: reflection_pad2d_backward.grad_input(Tensor grad_output, Tensor self, int[4] padding, *, Tensor(a!) grad_input) -> Tensor(a!)
  python_module: nn
  dispatch:
    CPU: reflection_pad2d_backward_out_cpu
    CUDA: reflection_pad2d_backward_out_cuda

- func: reflection_pad2d_backward(Tensor grad_output, Tensor self, int[4] padding) -> Tensor
  use_c10_dispatcher: full
  python_module: nn
  dispatch:
    CPU: reflection_pad2d_backward_cpu
    CUDA: reflection_pad2d_backward_cuda

- func: replication_pad1d.out(Tensor self, int[2] padding, *, Tensor(a!) out) -> Tensor(a!)
  python_module: nn
  dispatch:
    CPU: replication_pad1d_out_cpu
    CUDA: replication_pad1d_out_cuda

- func: replication_pad1d(Tensor self, int[2] padding) -> Tensor
  use_c10_dispatcher: full
  python_module: nn
  dispatch:
    CPU: replication_pad1d_cpu
    CUDA: replication_pad1d_cuda

- func: replication_pad1d_backward.grad_input(Tensor grad_output, Tensor self, int[2] padding, *, Tensor(a!) grad_input) -> Tensor(a!)
  python_module: nn
  dispatch:
    CPU: replication_pad1d_backward_out_cpu
    CUDA: replication_pad1d_backward_out_cuda

- func: replication_pad1d_backward(Tensor grad_output, Tensor self, int[2] padding) -> Tensor
  use_c10_dispatcher: full
  python_module: nn
  dispatch:
    CPU: replication_pad1d_backward_cpu
    CUDA: replication_pad1d_backward_cuda

- func: replication_pad2d.out(Tensor self, int[4] padding, *, Tensor(a!) out) -> Tensor(a!)
  python_module: nn
  dispatch:
    CPU: replication_pad2d_out_cpu
    CUDA: replication_pad2d_out_cuda

- func: replication_pad2d(Tensor self, int[4] padding) -> Tensor
  use_c10_dispatcher: full
  python_module: nn
  dispatch:
    CPU: replication_pad2d_cpu
    CUDA: replication_pad2d_cuda

- func: replication_pad2d_backward.grad_input(Tensor grad_output, Tensor self, int[4] padding, *, Tensor(a!) grad_input) -> Tensor(a!)
  python_module: nn
  dispatch:
    CPU: replication_pad2d_backward_out_cpu
    CUDA: replication_pad2d_backward_out_cuda

- func: replication_pad2d_backward(Tensor grad_output, Tensor self, int[4] padding) -> Tensor
  use_c10_dispatcher: full
  python_module: nn
  dispatch:
    CPU: replication_pad2d_backward_cpu
    CUDA: replication_pad2d_backward_cuda

- func: replication_pad3d.out(Tensor self, int[6] padding, *, Tensor(a!) out) -> Tensor(a!)
  python_module: nn
  dispatch:
    CPU: replication_pad3d_out_cpu
    CUDA: replication_pad3d_out_cuda

- func: replication_pad3d(Tensor self, int[6] padding) -> Tensor
  use_c10_dispatcher: full
  python_module: nn
  dispatch:
    CPU: replication_pad3d_cpu
    CUDA: replication_pad3d_cuda

- func: replication_pad3d_backward.grad_input(Tensor grad_output, Tensor self, int[6] padding, *, Tensor(a!) grad_input) -> Tensor(a!)
  python_module: nn
  dispatch:
    CPU: replication_pad3d_backward_out_cpu
    CUDA: replication_pad3d_backward_out_cuda

- func: replication_pad3d_backward(Tensor grad_output, Tensor self, int[6] padding) -> Tensor
  use_c10_dispatcher: full
  python_module: nn
  dispatch:
    CPU: replication_pad3d_backward_cpu
    CUDA: replication_pad3d_backward_cuda

- func: upsample_linear1d.out(Tensor self, int[1] output_size, bool align_corners, float? scales=None, *, Tensor(a!) out) -> Tensor(a!)
  python_module: nn
  dispatch:
    CPU: upsample_linear1d_out_cpu
    CUDA: upsample_linear1d_out_cuda

- func: upsample_linear1d(Tensor self, int[1] output_size, bool align_corners, float? scales=None) -> Tensor
  use_c10_dispatcher: full
  python_module: nn
  dispatch:
    CPU: upsample_linear1d_cpu
    CUDA: upsample_linear1d_cuda

- func: upsample_linear1d_backward.grad_input(Tensor grad_output, int[1] output_size, int[3] input_size, bool align_corners, float? scales=None, *, Tensor(a!) grad_input) -> Tensor(a!)
  python_module: nn
  dispatch:
    CPU: upsample_linear1d_backward_out_cpu
    CUDA: upsample_linear1d_backward_out_cuda

- func: upsample_linear1d_backward(Tensor grad_output, int[1] output_size, int[3] input_size, bool align_corners, float? scales=None) -> Tensor
  use_c10_dispatcher: full
  python_module: nn
  dispatch:
    CPU: upsample_linear1d_backward_cpu
    CUDA: upsample_linear1d_backward_cuda

- func: upsample_bilinear2d.out(Tensor self, int[2] output_size, bool align_corners, float? scales_h=None, float? scales_w=None, *, Tensor(a!) out) -> Tensor(a!)
  python_module: nn
  dispatch:
    CPU: upsample_bilinear2d_out_cpu
    CUDA: upsample_bilinear2d_out_cuda

- func: upsample_bilinear2d(Tensor self, int[2] output_size, bool align_corners, float? scales_h=None, float? scales_w=None) -> Tensor
  use_c10_dispatcher: full
  python_module: nn
  dispatch:
    CPU: upsample_bilinear2d_cpu
    CUDA: upsample_bilinear2d_cuda
    QuantizedCPU: quantized_upsample_bilinear2d_cpu

- func: upsample_bilinear2d_backward.grad_input(Tensor grad_output, int[2] output_size, int[4] input_size, bool align_corners, float? scales_h=None, float? scales_w=None, *, Tensor(a!) grad_input) -> Tensor(a!)
  python_module: nn
  dispatch:
    CPU: upsample_bilinear2d_backward_out_cpu
    CUDA: upsample_bilinear2d_backward_out_cuda

- func: upsample_bilinear2d_backward(Tensor grad_output, int[2] output_size, int[4] input_size, bool align_corners, float? scales_h=None, float? scales_w=None) -> Tensor
  use_c10_dispatcher: full
  python_module: nn
  dispatch:
    CPU: upsample_bilinear2d_backward_cpu
    CUDA: upsample_bilinear2d_backward_cuda

- func: upsample_bicubic2d.out(Tensor self, int[2] output_size, bool align_corners, float? scales_h=None, float? scales_w=None, *, Tensor(a!) out) -> Tensor(a!)
  python_module: nn
  dispatch:
    CPU: upsample_bicubic2d_out_cpu
    CUDA: upsample_bicubic2d_out_cuda

- func: upsample_bicubic2d(Tensor self, int[2] output_size, bool align_corners, float? scales_h=None, float? scales_w=None) -> Tensor
  use_c10_dispatcher: full
  python_module: nn
  dispatch:
    CPU: upsample_bicubic2d_cpu
    CUDA: upsample_bicubic2d_cuda

- func: upsample_bicubic2d_backward.grad_input(Tensor grad_output, int[2] output_size, int[4] input_size, bool align_corners, float? scales_h=None, float? scales_w=None, *, Tensor(a!) grad_input) -> Tensor(a!)
  python_module: nn
  dispatch:
    CPU: upsample_bicubic2d_backward_out_cpu
    CUDA: upsample_bicubic2d_backward_out_cuda

- func: upsample_bicubic2d_backward(Tensor grad_output, int[2] output_size, int[4] input_size, bool align_corners, float? scales_h=None, float? scales_w=None) -> Tensor
  use_c10_dispatcher: full
  python_module: nn
  dispatch:
    CPU: upsample_bicubic2d_backward_cpu
    CUDA: upsample_bicubic2d_backward_cuda

- func: upsample_trilinear3d.out(Tensor self, int[3] output_size, bool align_corners, float? scales_d=None, float? scales_h=None, float? scales_w=None, *, Tensor(a!) out) -> Tensor(a!)
  python_module: nn
  dispatch:
    CPU: upsample_trilinear3d_out_cpu
    CUDA: upsample_trilinear3d_out_cuda

- func: upsample_trilinear3d(Tensor self, int[3] output_size, bool align_corners, float? scales_d=None, float? scales_h=None, float? scales_w=None) -> Tensor
  use_c10_dispatcher: full
  python_module: nn
  dispatch:
    CPU: upsample_trilinear3d_cpu
    CUDA: upsample_trilinear3d_cuda

- func: upsample_trilinear3d_backward.grad_input(Tensor grad_output, int[3] output_size, int[5] input_size, bool align_corners, float? scales_d=None, float? scales_h=None, float? scales_w=None, *, Tensor(a!) grad_input) -> Tensor(a!)
  python_module: nn
  dispatch:
    CPU: upsample_trilinear3d_backward_out_cpu
    CUDA: upsample_trilinear3d_backward_out_cuda

- func: upsample_trilinear3d_backward(Tensor grad_output, int[3] output_size, int[5] input_size, bool align_corners, float? scales_d=None, float? scales_h=None, float? scales_w=None) -> Tensor
  use_c10_dispatcher: full
  python_module: nn
  dispatch:
    CPU: upsample_trilinear3d_backward_cpu
    CUDA: upsample_trilinear3d_backward_cuda

- func: upsample_nearest1d.out(Tensor self, int[1] output_size, float? scales=None, *, Tensor(a!) out) -> Tensor(a!)
  python_module: nn
  dispatch:
    CPU: upsample_nearest1d_out_cpu
    CUDA: upsample_nearest1d_out_cuda

- func: upsample_nearest1d(Tensor self, int[1] output_size, float? scales=None) -> Tensor
  use_c10_dispatcher: full
  python_module: nn
  dispatch:
    CPU: upsample_nearest1d_cpu
    CUDA: upsample_nearest1d_cuda

- func: upsample_nearest1d_backward.grad_input(Tensor grad_output, int[1] output_size, int[3] input_size, float? scales=None, *, Tensor(a!) grad_input) -> Tensor(a!)
  python_module: nn
  dispatch:
    CPU: upsample_nearest1d_backward_out_cpu
    CUDA: upsample_nearest1d_backward_out_cuda

- func: upsample_nearest1d_backward(Tensor grad_output, int[1] output_size, int[3] input_size, float? scales=None) -> Tensor
  use_c10_dispatcher: full
  python_module: nn
  dispatch:
    CPU: upsample_nearest1d_backward_cpu
    CUDA: upsample_nearest1d_backward_cuda

- func: upsample_nearest2d.out(Tensor self, int[2] output_size, float? scales_h=None, float? scales_w=None, *, Tensor(a!) out) -> Tensor(a!)
  python_module: nn
  dispatch:
    CPU: upsample_nearest2d_out_cpu
    CUDA: upsample_nearest2d_out_cuda

- func: upsample_nearest2d(Tensor self, int[2] output_size, float? scales_h=None, float? scales_w=None) -> Tensor
  use_c10_dispatcher: full
  python_module: nn
  dispatch:
    CPU: upsample_nearest2d_cpu
    CUDA: upsample_nearest2d_cuda
    QuantizedCPU: quantized_upsample_nearest2d_cpu

- func: upsample_nearest2d_backward.grad_input(Tensor grad_output, int[2] output_size, int[4] input_size, float? scales_h=None, float? scales_w=None, *, Tensor(a!) grad_input) -> Tensor(a!)
  python_module: nn
  dispatch:
    CPU: upsample_nearest2d_backward_out_cpu
    CUDA: upsample_nearest2d_backward_out_cuda

- func: upsample_nearest2d_backward(Tensor grad_output, int[2] output_size, int[4] input_size, float? scales_h=None, float? scales_w=None) -> Tensor
  use_c10_dispatcher: full
  python_module: nn
  dispatch:
    CPU: upsample_nearest2d_backward_cpu
    CUDA: upsample_nearest2d_backward_cuda

- func: upsample_nearest3d.out(Tensor self, int[3] output_size, float? scales_d=None, float? scales_h=None, float? scales_w=None, *, Tensor(a!) out) -> Tensor(a!)
  python_module: nn
  dispatch:
    CPU: upsample_nearest3d_out_cpu
    CUDA: upsample_nearest3d_out_cuda

- func: upsample_nearest3d(Tensor self, int[3] output_size, float? scales_d=None, float? scales_h=None, float? scales_w=None) -> Tensor
  use_c10_dispatcher: full
  python_module: nn
  dispatch:
    CPU: upsample_nearest3d_cpu
    CUDA: upsample_nearest3d_cuda
    QuantizedCPU: quantized_upsample_nearest3d_cpu

- func: upsample_nearest3d_backward.grad_input(Tensor grad_output, int[3] output_size, int[5] input_size, float? scales_d=None, float? scales_h=None, float? scales_w=None, *, Tensor(a!) grad_input) -> Tensor(a!)
  python_module: nn
  dispatch:
    CPU: upsample_nearest3d_backward_out_cpu
    CUDA: upsample_nearest3d_backward_out_cuda

- func: upsample_nearest3d_backward(Tensor grad_output, int[3] output_size, int[5] input_size, float? scales_d=None, float? scales_h=None, float? scales_w=None) -> Tensor
  use_c10_dispatcher: full
  python_module: nn
  dispatch:
    CPU: upsample_nearest3d_backward_cpu
    CUDA: upsample_nearest3d_backward_cuda

- func: sigmoid_backward.grad_input(Tensor grad_output, Tensor output, *, Tensor(a!) grad_input) -> Tensor(a!)
  python_module: nn
  dispatch:
    CPU: sigmoid_backward_out
    CUDA: sigmoid_backward_out

- func: sigmoid_backward(Tensor grad_output, Tensor output) -> Tensor
  use_c10_dispatcher: full
  python_module: nn

- func: tanh_backward.grad_input(Tensor grad_output, Tensor output, *, Tensor(a!) grad_input) -> Tensor(a!)
  python_module: nn
  dispatch:
    CPU: tanh_backward_out
    CUDA: tanh_backward_out

- func: tanh_backward(Tensor grad_output, Tensor output) -> Tensor
  use_c10_dispatcher: full
  python_module: nn

# What's a thnn_conv_ versus a slow_conv_?
#
# Historically, we have inefficient implementations of convolutions
# coming from the THNN/THCUNN library.  These convolutions typically
# operated by computing the Toeplitz matrix and then doing a matrix
# multiply with the input; this is very memory inefficient!  However,
# occasionally, we really don't have anything better, so it's helpful
# to have these fallbacks when there is no more optimized implementation
# in cudnn or mkldnn, etc.  Both thnn_ and slow_ convolutions fall
# into this bucket.
#
# The difference between these two designations, is that thnn_ refers
# to a convolution that is still written in the "legacy" style; that is,
# C code in the THNN/ or THCUNN/ directory.  A slow_ convolution is
# one that is written in the native style: modern C++.  Algorithmically,
# these are the same thing, but we give them different prefixes to
# make the operational distinction clear.

- func: slow_conv_transpose2d.out(Tensor self, Tensor weight, int[2] kernel_size, Tensor? bias=None, int[2] stride=1, int[2] padding=0, int[2] output_padding=0, int[2] dilation=1, *, Tensor(a!) out) -> Tensor(a!)
  python_module: nn
  dispatch:
    CPU: slow_conv_transpose2d_out_cpu
    CUDA: slow_conv_transpose2d_out_cuda

- func: slow_conv_transpose2d(Tensor self, Tensor weight, int[2] kernel_size, Tensor? bias=None, int[2] stride=1, int[2] padding=0, int[2] output_padding=0, int[2] dilation=1) -> Tensor
  python_module: nn
  dispatch:
    CPU: slow_conv_transpose2d_cpu
    CUDA: slow_conv_transpose2d_cuda

- func: slow_conv_transpose2d_backward.grad_output(Tensor grad_output, Tensor self, Tensor weight, int[2] kernel_size, int[2] stride, int[2] padding, int[2] output_padding, int[2] dilation, Tensor columns, Tensor ones, *, Tensor(a!)? grad_input, Tensor(b!)? grad_weight, Tensor(c!)? grad_bias) -> (Tensor(a!), Tensor(b!), Tensor(c!))
  python_module: nn
  dispatch:
    CPU: slow_conv_transpose2d_backward_out_cpu
    CUDA: slow_conv_transpose2d_backward_out_cuda

- func: slow_conv_transpose2d_backward.output_mask(Tensor grad_output, Tensor self, Tensor weight, int[2] kernel_size, int[2] stride, int[2] padding, int[2] output_padding, int[2] dilation, Tensor columns, Tensor ones, bool[3] output_mask) -> (Tensor grad_input, Tensor grad_weight, Tensor grad_bias)
  use_c10_dispatcher: full
  python_module: nn
  dispatch:
    CPU: slow_conv_transpose2d_backward_cpu
    CUDA: slow_conv_transpose2d_backward_cuda

- func: slow_conv_transpose3d.out(Tensor self, Tensor weight, int[3] kernel_size, Tensor? bias=None, int[3] stride=1, int[3] padding=0, int[3] output_padding=0, int[3] dilation=1, *, Tensor(a!) out) -> Tensor(a!)
  python_module: nn
  dispatch:
    CPU: slow_conv_transpose3d_out_cpu
    CUDA: slow_conv_transpose3d_out_cuda

- func: slow_conv_transpose3d(Tensor self, Tensor weight, int[3] kernel_size, Tensor? bias=None, int[3] stride=1, int[3] padding=0, int[3] output_padding=0, int[3] dilation=1) -> Tensor
  python_module: nn
  dispatch:
    CPU: slow_conv_transpose3d_cpu
    CUDA: slow_conv_transpose3d_cuda

- func: slow_conv_transpose3d_backward.grad_output(Tensor grad_output, Tensor self, Tensor weight, int[3] kernel_size, int[3] stride, int[3] padding, int[3] output_padding, int[3] dilation, Tensor finput, Tensor fgrad_input, *, Tensor(a!)? grad_input, Tensor(b!)? grad_weight, Tensor(c!)? grad_bias) -> (Tensor(a!), Tensor(b!), Tensor(c!))
  python_module: nn
  dispatch:
    CPU: slow_conv_transpose3d_backward_out_cpu
    CUDA: slow_conv_transpose3d_backward_out_cuda

- func: slow_conv_transpose3d_backward.output_mask(Tensor grad_output, Tensor self, Tensor weight, int[3] kernel_size, int[3] stride, int[3] padding, int[3] output_padding, int[3] dilation, Tensor finput, Tensor fgrad_input, bool[3] output_mask) -> (Tensor grad_input, Tensor grad_weight, Tensor grad_bias)
  use_c10_dispatcher: full
  python_module: nn
  dispatch:
    CPU: slow_conv_transpose3d_backward_cpu
    CUDA: slow_conv_transpose3d_backward_cuda

- func: thnn_conv2d.out(Tensor self, Tensor weight, int[2] kernel_size, Tensor? bias=None, int[2] stride=1, int[2] padding=0, *, Tensor(a!) out) -> Tensor(a!)
  python_module: nn

- func: thnn_conv2d(Tensor self, Tensor weight, int[2] kernel_size, Tensor? bias=None, int[2] stride=1, int[2] padding=0) -> Tensor
  python_module: nn

- func: thnn_conv2d_forward.output(Tensor self, Tensor weight, int[2] kernel_size, Tensor? bias, int[2] stride, int[2] padding, *, Tensor(a!) output, Tensor(b!) finput, Tensor(c!) fgrad_input) -> (Tensor(a!), Tensor(b!), Tensor(c!))
  python_module: nn
  dispatch:
    CPU: slow_conv2d_forward_out_cpu
    CUDA: legacy::cuda::_thnn_conv2d_forward_out

- func: thnn_conv2d_forward(Tensor self, Tensor weight, int[2] kernel_size, Tensor? bias, int[2] stride, int[2] padding) -> (Tensor output, Tensor finput, Tensor fgrad_input)
  python_module: nn
  dispatch:
    CPU: slow_conv2d_forward_cpu
    CUDA: legacy::cuda::_thnn_conv2d_forward

- func: thnn_conv2d_backward.grad_input(Tensor grad_output, Tensor self, Tensor weight, int[2] kernel_size, int[2] stride, int[2] padding, Tensor finput, Tensor fgrad_input, *, Tensor(a!)? grad_input, Tensor(b!)? grad_weight, Tensor(c!)? grad_bias) -> (Tensor(a!), Tensor(b!), Tensor(c!))
  python_module: nn
  dispatch:
    CPU: slow_conv2d_backward_out_cpu
    CUDA: legacy::cuda::_thnn_conv2d_backward_out

- func: thnn_conv2d_backward.output_mask(Tensor grad_output, Tensor self, Tensor weight, int[2] kernel_size, int[2] stride, int[2] padding, Tensor finput, Tensor fgrad_input, bool[3] output_mask) -> (Tensor grad_input, Tensor grad_weight, Tensor grad_bias)
  use_c10_dispatcher: full
  python_module: nn
  dispatch:
    CPU: slow_conv2d_backward_cpu
    CUDA: legacy::cuda::_thnn_conv2d_backward

- func: thnn_conv_depthwise2d.out(Tensor self, Tensor weight, int[2] kernel_size, Tensor? bias=None, int[2] stride=1, int[2] padding=0, int[2] dilation=1, *, Tensor(a!) out) -> Tensor(a!)
  python_module: nn

- func: thnn_conv_depthwise2d(Tensor self, Tensor weight, int[2] kernel_size, Tensor? bias=None, int[2] stride=1, int[2] padding=0, int[2] dilation=1) -> Tensor
  python_module: nn

- func: thnn_conv_depthwise2d_forward.out(Tensor self, Tensor weight, int[2] kernel_size, Tensor? bias, int[2] stride, int[2] padding, int[2] dilation, *, Tensor(a!) out) -> Tensor(a!)
  python_module: nn
  dispatch:
    CUDA: legacy::cuda::_thnn_conv_depthwise2d_forward_out

- func: thnn_conv_depthwise2d_forward(Tensor self, Tensor weight, int[2] kernel_size, Tensor? bias, int[2] stride, int[2] padding, int[2] dilation) -> Tensor
  python_module: nn
  dispatch:
    CUDA: legacy::cuda::_thnn_conv_depthwise2d_forward

- func: thnn_conv_depthwise2d_backward.grad_input(Tensor grad_output, Tensor self, Tensor weight, int[2] kernel_size, int[2] stride, int[2] padding, int[2] dilation, *, Tensor(a!)? grad_input, Tensor(b!)? grad_weight) -> (Tensor(a!), Tensor(b!))
  python_module: nn
  dispatch:
    CUDA: legacy::cuda::_thnn_conv_depthwise2d_backward_out

- func: thnn_conv_depthwise2d_backward.output_mask(Tensor grad_output, Tensor self, Tensor weight, int[2] kernel_size, int[2] stride, int[2] padding, int[2] dilation, bool[2] output_mask) -> (Tensor grad_input, Tensor grad_weight)
  use_c10_dispatcher: full
  python_module: nn
  dispatch:
    CUDA: legacy::cuda::_thnn_conv_depthwise2d_backward

- func: slow_conv3d.out(Tensor self, Tensor weight, int[3] kernel_size, Tensor? bias=None, int[3] stride=1, int[3] padding=0, *, Tensor(a!) out) -> Tensor(a!)
  python_module: nn

- func: slow_conv3d(Tensor self, Tensor weight, int[3] kernel_size, Tensor? bias=None, int[3] stride=1, int[3] padding=0) -> Tensor
  python_module: nn

- func: slow_conv3d_forward.output(Tensor self, Tensor weight, int[3] kernel_size, Tensor? bias, int[3] stride, int[3] padding, *, Tensor(a!) output, Tensor(b!) finput, Tensor(c!) fgrad_input) -> (Tensor(a!), Tensor(b!), Tensor(c!))
  python_module: nn
  dispatch:
    CPU: slow_conv3d_forward_out_cpu

- func: slow_conv3d_forward(Tensor self, Tensor weight, int[3] kernel_size, Tensor? bias, int[3] stride, int[3] padding) -> (Tensor output, Tensor finput, Tensor fgrad_input)
  python_module: nn
  dispatch:
    CPU: slow_conv3d_forward_cpu

- func: slow_conv3d_backward.grad_input(Tensor grad_output, Tensor self, Tensor weight, int[3] kernel_size, int[3] stride, int[3] padding, Tensor finput, Tensor fgrad_input, *, Tensor(a!)? grad_input, Tensor(b!)? grad_weight, Tensor(c!)? grad_bias) -> (Tensor(a!), Tensor(b!), Tensor(c!))
  python_module: nn
  dispatch:
    CPU: slow_conv3d_backward_out_cpu

- func: slow_conv3d_backward.output_mask(Tensor grad_output, Tensor self, Tensor weight, int[3] kernel_size, int[3] stride, int[3] padding, Tensor finput, Tensor fgrad_input, bool[3] output_mask) -> (Tensor grad_input, Tensor grad_weight, Tensor grad_bias)
  use_c10_dispatcher: full
  python_module: nn
  dispatch:
    CPU: slow_conv3d_backward_cpu

- func: slow_conv_dilated2d(Tensor self, Tensor weight, int[2] kernel_size, Tensor? bias=None, int[2] stride=1, int[2] padding=0, int[2] dilation=1) -> Tensor
  python_module: nn
  dispatch:
    CPU: slow_conv_dilated2d_cpu
    CUDA: slow_conv_dilated2d_cuda

- func: slow_conv_dilated2d_backward(Tensor grad_output, Tensor self, Tensor weight, int[2] kernel_size, int[2] stride, int[2] padding, int[2] dilation, bool[3] output_mask) -> (Tensor grad_input, Tensor grad_weight, Tensor grad_bias)
  use_c10_dispatcher: full
  python_module: nn
  dispatch:
    CPU: slow_conv_dilated2d_backward_cpu
    CUDA: slow_conv_dilated2d_backward_cuda

- func: slow_conv_dilated3d(Tensor self, Tensor weight, int[3] kernel_size, Tensor? bias=None, int[3] stride=1, int[3] padding=0, int[3] dilation=1) -> Tensor
  python_module: nn
  dispatch:
    CPU: slow_conv_dilated3d_cpu
    CUDA: slow_conv_dilated3d_cuda

- func: slow_conv_dilated3d_backward(Tensor grad_output, Tensor self, Tensor weight, int[3] kernel_size, int[3] stride, int[3] padding, int[3] dilation, bool[3] output_mask) -> (Tensor grad_input, Tensor grad_weight, Tensor grad_bias)
  use_c10_dispatcher: full
  python_module: nn
  dispatch:
    CPU: slow_conv_dilated3d_backward_cpu
    CUDA: slow_conv_dilated3d_backward_cuda

- func: col2im.out(Tensor self, int[2] output_size, int[2] kernel_size, int[2] dilation, int[2] padding, int[2] stride, *, Tensor(a!) out) -> Tensor(a!)
  python_module: nn
  dispatch:
    CPU: col2im_out_cpu
    CUDA: col2im_out_cuda

- func: col2im(Tensor self, int[2] output_size, int[2] kernel_size, int[2] dilation, int[2] padding, int[2] stride) -> Tensor
  use_c10_dispatcher: full
  python_module: nn
  dispatch:
    CPU: col2im_cpu
    CUDA: col2im_cuda

- func: col2im_backward.grad_input(Tensor grad_output, int[2] kernel_size, int[2] dilation, int[2] padding, int[2] stride, *, Tensor(a!) grad_input) -> Tensor(a!)
  python_module: nn
  dispatch:
    CPU: col2im_backward_out_cpu
    CUDA: col2im_backward_out_cuda

- func: col2im_backward(Tensor grad_output, int[2] kernel_size, int[2] dilation, int[2] padding, int[2] stride) -> Tensor
  use_c10_dispatcher: full
  python_module: nn
  dispatch:
    CPU: col2im_backward_cpu
    CUDA: col2im_backward_cuda

- func: im2col.out(Tensor self, int[2] kernel_size, int[2] dilation, int[2] padding, int[2] stride, *, Tensor(a!) out) -> Tensor(a!)
  python_module: nn
  dispatch:
    CPU: im2col_out_cpu
    CUDA: im2col_out_cuda

- func: im2col(Tensor self, int[2] kernel_size, int[2] dilation, int[2] padding, int[2] stride) -> Tensor
  use_c10_dispatcher: full
  python_module: nn
  dispatch:
    CPU: im2col_cpu
    CUDA: im2col_cuda

- func: im2col_backward.grad_input(Tensor grad_output, int[2] input_size, int[2] kernel_size, int[2] dilation, int[2] padding, int[2] stride, *, Tensor(a!) grad_input) -> Tensor(a!)
  python_module: nn
  dispatch:
    CPU: im2col_backward_out_cpu
    CUDA: im2col_backward_out_cuda

- func: im2col_backward(Tensor grad_output, int[2] input_size, int[2] kernel_size, int[2] dilation, int[2] padding, int[2] stride) -> Tensor
  use_c10_dispatcher: full
  python_module: nn
  dispatch:
    CPU: im2col_backward_cpu
    CUDA: im2col_backward_cuda

- func: isfinite(Tensor self) -> Tensor
  use_c10_dispatcher: full
  variants: function
  device_guard: False
  supports_named_tensor: True

- func: isinf(Tensor self) -> Tensor
  use_c10_dispatcher: full
  variants: function
  device_guard: False
  supports_named_tensor: True

# Note: this function is only for testing.
# It is undocumented and should not be used outside of tests.
- func: _test_serialization_subcmul(Tensor self, Tensor other, Scalar alpha=1) -> Tensor
  use_c10_dispatcher: full<|MERGE_RESOLUTION|>--- conflicted
+++ resolved
@@ -1963,12 +1963,8 @@
 - func: mkldnn_convolution_backward_input(int[] self_size, Tensor grad_output, Tensor weight, int[] padding, int[] stride, int[] dilation, int groups, bool bias_defined) -> Tensor
   use_c10_dispatcher: full
 
-<<<<<<< HEAD
 - func: mkldnn_convolution_backward_weights(Tensor weight, Tensor grad_output, Tensor self, int[] padding, int[] stride, int[] dilation, int groups, bool bias_defined) -> (Tensor, Tensor)
-=======
-- func: mkldnn_convolution_backward_weights(int[] weight_size, Tensor grad_output, Tensor self, int[] padding, int[] stride, int[] dilation, int groups, bool bias_defined) -> (Tensor, Tensor)
-  use_c10_dispatcher: full
->>>>>>> b198796a
+  use_c10_dispatcher: full
 
 - func: mkldnn_convolution_backward(Tensor self, Tensor grad_output, Tensor weight, int[] padding, int[] stride, int[] dilation, int groups, bool[3] output_mask) -> (Tensor, Tensor, Tensor)
 
