#pragma once

#include <c10/core/Device.h>
#include <c10/core/Layout.h>
#include <c10/core/MemoryFormat.h>
#include <c10/core/QScheme.h>
#include <c10/core/Stream.h>
#include <c10/core/Scalar.h>
#include <c10/core/ScalarType.h>
#include <c10/core/ScalarTypeToTypeMeta.h>
#include <c10/core/Storage.h>
#include <ATen/core/TensorAccessor.h>
#include <c10/core/TensorImpl.h>
#include <c10/core/UndefinedTensorImpl.h>
#include <c10/core/WrapDimMinimal.h>
#include <c10/util/Exception.h>
#include <c10/util/Deprecated.h>
#include <c10/util/Optional.h>
#include <c10/util/intrusive_ptr.h>
#include <ATen/core/DeprecatedTypePropertiesRegistry.h>
#include <ATen/core/DeprecatedTypeProperties.h>
#include <ATen/core/NamedTensor.h>
#include <ATen/core/QuantizerBase.h>
#include <torch/csrc/WindowsTorchApiMacro.h>

namespace caffe2 {
class Tensor;
}
namespace c10{
struct TensorOptions;
}
namespace at {
struct Generator;
struct Type;
class DeprecatedTypeProperties;
class Tensor;
} // namespace at
namespace at {
namespace indexing {
struct TensorIndex;
} // namespace indexing
} // namespace at

namespace torch { namespace autograd {

struct Node;

}} // namespace torch::autograd

namespace at {

class Tensor;
using TensorList = ArrayRef<Tensor>;

using Stream = c10::Stream;

namespace impl {
inline bool variable_excluded_from_dispatch() {
#ifdef C10_MOBILE
  // Please read the comment in `VariableFallbackKernel.cpp` about the background of this change.
  return true;
#else
  TORCH_INTERNAL_ASSERT_DEBUG_ONLY(!c10::impl::tls_local_dispatch_key_set().excluded_.has(DispatchKey::Autograd));
  return c10::impl::tls_local_dispatch_key_set().excluded_.isSupersetOf(c10::autograd_dispatch_keyset);
#endif
}
}

// Tensor is a "generic" object holding a pointer to the underlying TensorImpl object, which
// has an embedded reference count. In this way, Tensor is similar to boost::intrusive_ptr.
//
// For example:
//
// void func(Tensor a) {
//   Tensor b = a;
//   ...
// }
//
// In this example, when we say Tensor b = a, we are creating a new object that points to the
// same underlying TensorImpl, and bumps its reference count. When b goes out of scope, the
// destructor decrements the reference count by calling release() on the TensorImpl it points to.
// The existing constructors, operator overloads, etc. take care to implement the correct semantics.
//
// Note that Tensor can also be NULL, i.e. it is not associated with any underlying TensorImpl, and
// special care must be taken to handle this.
class CAFFE2_API Tensor {
 public:
  Tensor(){};
  // This constructor should not be used by end users and is an implementation
  // detail invoked by autogenerated code.
  explicit Tensor(
      c10::intrusive_ptr<TensorImpl, UndefinedTensorImpl> tensor_impl)
      : impl_(std::move(tensor_impl)) {
    if (impl_.get() == nullptr) {
      throw std::runtime_error("TensorImpl with nullptr is not supported");
    }
  }
  Tensor(const Tensor&) = default;
  Tensor(Tensor&&) = default;


 public:
  // Creates a new wrapper from TensorImpl. Intentionally a free method because
  // it should be used with care. Checks necessary invariants
  static Tensor wrap_tensor_impl(
      c10::intrusive_ptr<TensorImpl, UndefinedTensorImpl> tensor_impl) {
    Tensor r(std::move(tensor_impl));
    r.enforce_invariants();
    return r;
  }

  int64_t dim() const {
    return impl_->dim();
  }
  int64_t storage_offset() const {
    return impl_->storage_offset();
  }

  Tensor contiguous(MemoryFormat memory_format=MemoryFormat::Contiguous) const {
    if (is_contiguous(memory_format)) {
      return *this;
    } else {
      return __dispatch_contiguous(memory_format);
    }
  }

<<<<<<< HEAD
  Tensor add(Scalar other, Scalar alpha=1) const;
  Tensor& add_(Scalar other, Scalar alpha=1) const;
=======
  int64_t size(int64_t dim) const {
    // false is passed to maybe_wrap_dim so behavior is identical to array access (but with wrapping)
    dim = c10::maybe_wrap_dim(dim, this->dim(), false);
    return sizes()[dim];
  }

  int64_t stride(int64_t dim) const {
    // false is passed to maybe_wrap_dim so behavior is identical to array access (but with wrapping)
    dim = c10::maybe_wrap_dim(dim, this->dim(), false);
    return strides()[dim];
  }
>>>>>>> 85d79e52

  TensorImpl * unsafeGetTensorImpl() const {
    return impl_.get();
  }
  TensorImpl * unsafeReleaseTensorImpl() {
    return impl_.release();
  }
  const c10::intrusive_ptr<TensorImpl, UndefinedTensorImpl>& getIntrusivePtr() const {
    return impl_;
  }

  bool defined() const {
    return impl_;
  }

  void reset() {
    impl_.reset();
  }

  // The following overloads are very intruiging.  Consider the following
  // program:
  //
  //    x[1] = 3;
  //
  // We would expect that the first entry of x is written to 3.  But how can we
  // actually achieve this?  x[1] evaluates to a tensor...
  //
  // The answer is, using a ref-qualifier.  x[1] is an rvalue, which cannot be
  // (profitably) assigned to in the traditional sense, so we overload
  // assignment to mean, "Actually, copy 3 into the tensor data."  This is done
  // with an rvalue-reference ref-qualified overload (the methods with && at the
  // end of their type.)
  //
  // There's one more fly in the ointment: We also want
  //
  //    Tensor x = y;
  //
  // to work, and we want it NOT to copy.  So we need a traditional operator=
  // overload.  But we MUST specify a mutable lvalue ref-qualifier, to
  // disambiguate the traditional overload from the rvalue-reference
  // ref-qualified overload.  Otherwise, it will be ambiguous, because
  // a non ref-qualified method is eligible for all situations.

  // Unfortunately, we have to write these constructors out manually
  // to work around an MSVC bug:
  //    error C2580: 'at::Tensor &at::Tensor::operator =(const at::Tensor &) &':
  //    multiple versions of a defaulted special member functions are not allowed
  // Tensor& operator=(const Tensor&) & = default;
  // Tensor& operator=(Tensor&&) & = default;

  // Also MSVC will wrongly issue the following warning with the aforementioned fix
  //    warning C4522: 'at::Tensor': multiple assignment operators specified
  // Let's just skip the warning.

  #ifdef _MSC_VER
  #pragma warning( push )
  #pragma warning( disable : 4522 )
  #endif

  Tensor& operator=(const Tensor& x) & {
    impl_ = x.impl_;
    return *this;
  }
  Tensor& operator=(Tensor&& x) & {
    impl_ = std::move(x.impl_);
    return *this;
  }

  Tensor& operator=(Scalar v) &&;
  Tensor& operator=(const Tensor&) &&;
  Tensor& operator=(Tensor&&) &&;

  #ifdef _MSC_VER
  #pragma warning( pop )
  #endif

  bool is_same(const Tensor& other) const noexcept {
    return impl_ == other.impl_;
  }
  size_t use_count() const noexcept {
    return impl_.use_count();
  }
  size_t weak_use_count() const noexcept {
    return impl_.weak_use_count();
  }

  std::string toString() const;

  IntArrayRef sizes() const {
    return impl_->sizes();
  }
  IntArrayRef strides() const {
    return impl_->strides();
  }
  // See impl::get_opt_names in ATen/NamedTensor.h for docs.
  c10::optional<DimnameList> opt_names() const {
    return impl::get_opt_names(unsafeGetTensorImpl());
  }
  // See impl::get_names in ATen/NamedTensor.h for docs.
  DimnameList names() const {
    return impl::get_names(unsafeGetTensorImpl());
  }
  int64_t ndimension() const {
    return dim();
  }

  bool is_contiguous(at::MemoryFormat memory_format=at::MemoryFormat::Contiguous) const {
    return impl_->is_contiguous(memory_format);
  }

  bool is_non_overlapping_and_dense() const {
    return impl_->is_non_overlapping_and_dense();
  }

  at::MemoryFormat suggest_memory_format(
      bool channels_last_strides_exact_match = false) const {
    // Setting channels_last_strides_exact_match to true forces function to
    // check 0,1 - sized dimension strides.
    if (!is_mkldnn() && !is_sparse()) {
      if (impl_->is_strides_like_channels_last()) {
        if (!channels_last_strides_exact_match ||
            get_channels_last_strides_2d(sizes()) == strides()) {
          return at::MemoryFormat::ChannelsLast;
        }
      }
      else if (impl_->is_strides_like_channels_last_3d()) {
        if (!channels_last_strides_exact_match ||
            get_channels_last_strides_3d(sizes()) == strides()) {
          return at::MemoryFormat::ChannelsLast3d;
        }
      }
    }
    return at::MemoryFormat::Contiguous;
  }

  // Total bytes consumed by the "view" of elements of the array.  Does not
  // include size of metadata.  The number reported here does not necessarily
  // correspond to the true physical memory consumed by a tensor; instead,
  // it reports the memory the tensor would take *if* it were contiguous.
  // Defined to be numel() * itemsize()
  size_t nbytes() const {
    TORCH_CHECK(layout () != at::kSparse,
                "nbytes is not defined for sparse tensors.  If you want the size of the constituent " \
                "tensors, add the nbytes of the indices and values.  If you want the size of the  " \
                "equivalent dense tensor, multiply numel() by element_size()");
    return impl_->numel() * impl_->itemsize();
  }

  int64_t numel() const {
    return impl_->numel();
  }

  // Length of one array element in bytes.  This is the traditional
  // Numpy naming.
  size_t itemsize() const {
    return impl_->itemsize();
  }

  // Same as itemsize().  This is the PyTorch naming.
  int64_t element_size() const {
    return static_cast<int64_t>(impl_->itemsize());
  }

  C10_DEPRECATED_MESSAGE("Tensor.type() is deprecated. Instead use Tensor.options(), which in many cases (e.g. in a constructor) is a drop-in replacement. If you were using data from type(), that is now available from Tensor itself, so instead of tensor.type().scalar_type(), use tensor.scalar_type() instead and instead of tensor.type().backend() use tensor.device().")
  DeprecatedTypeProperties & type() const {
    return globalDeprecatedTypePropertiesRegistry().getDeprecatedTypeProperties(
        dispatchKeyToBackend(legacyExtractDispatchKey(key_set())),
        scalar_type());
  }
  DispatchKeySet key_set() const {
    return impl_->key_set();
  }
  ScalarType scalar_type() const {
    return typeMetaToScalarType(impl_->dtype());
  }
  bool has_storage() const {
    return defined() && impl_->has_storage();
  }
  const Storage& storage() const {
    return impl_->storage();
  }
  bool is_alias_of(const at::Tensor& other) const{
    return impl_->storage().is_alias_of(other.storage());
  }
  Tensor toType(ScalarType t) const;
  Tensor toBackend(Backend b) const;

  C10_DEPRECATED_MESSAGE("Tensor.is_variable() is deprecated; everything is a variable now. (If you want to assert that variable has been appropriately handled already, use at::impl::variable_excluded_from_dispatch())")
  bool is_variable() const noexcept {
    return !at::impl::variable_excluded_from_dispatch();
  }

  /// Returns a `Tensor`'s layout. Defined in Type.h
  Layout layout() const noexcept;

  /// Returns a `Tensor`'s dtype (`TypeMeta`). Defined in TensorMethods.cpp
  caffe2::TypeMeta dtype() const noexcept;

  /// Returns a `Tensor`'s device.
  Device device() const;

  /// Returns a `Tensor`'s device index.
  int64_t get_device() const;

  /// Returns if a `Tensor` has CUDA backend.
  bool is_cuda() const;

  /// Returns if a `Tensor` has HIP backend.
  bool is_hip() const;

  /// Returns if a `Tensor` has sparse backend.
  bool is_sparse() const;

  /// Returns if a `Tensor` is mkldnn tensor.
  bool is_mkldnn() const;

  /// Returns if a `Tensor` is vulkan tensor.
  bool is_vulkan() const;

  /// Returns if a `Tensor` is metal tensor.
  bool is_metal() const;

  /// Returns if a `Tensor` has quantized backend.
  bool is_quantized() const;

  /// Returns if a `Tensor` is a meta tensor.  Meta tensors can
  /// also have other designations.
  bool is_meta() const;

  /// If a tensor is a quantized tensor, returns its quantizer
  /// TODO: it's not in native_functions.yaml yet as it's not exposed to python
  QuantizerPtr quantizer() const;

  /// Returns if a `Tensor` has any dimension names
  bool has_names() const;

  /// Returns a `Tensor`'s dimension names data structure
  const NamedTensorMeta* get_named_tensor_meta() const;
  NamedTensorMeta* get_named_tensor_meta();

  /// Returns the `TensorOptions` corresponding to this `Tensor`. Defined in
  /// TensorOptions.h.
  TensorOptions options() const;

  void* data_ptr() const {
    return this->unsafeGetTensorImpl()->data();
  }

  template <typename T>
  T * data_ptr() const;

  template<typename T>
  C10_DEPRECATED_MESSAGE("Tensor.data<T>() is deprecated. Please use Tensor.data_ptr<T>() instead.")
  T * data() const {
    return data_ptr<T>();
  }

  template <typename T>
  T item() const;

  // Purposely not defined here to avoid inlining
  void print() const;

  // Return a `TensorAccessor` for CPU `Tensor`s. You have to specify scalar type and
  // dimension.
  template<typename T, size_t N>
  TensorAccessor<T,N> accessor() const& {
    static_assert(N > 0, "accessor is used for indexing tensor, for scalars use *data_ptr<T>()");
    TORCH_CHECK(dim() == N, "TensorAccessor expected ", N, " dims but tensor has ", dim());
    return TensorAccessor<T,N>(data_ptr<T>(),sizes().data(),strides().data());
  }
  template<typename T, size_t N>
  TensorAccessor<T,N> accessor() && = delete;

  // Return a `GenericPackedTensorAccessor` for CUDA `Tensor`s. You have to specify scalar type and
  // dimension. You can optionally specify RestrictPtrTraits as a template parameter to
  // cast the data pointer to a __restrict__ pointer.
  // In order to use this, your CUDA kernel has to take a corresponding GenericPackedTensorAccessor
  // as an argument.
  template<typename T, size_t N, template <typename U> class PtrTraits = DefaultPtrTraits, typename index_t = int64_t>
  GenericPackedTensorAccessor<T,N,PtrTraits,index_t> generic_packed_accessor() const& {
    static_assert(N > 0, "accessor is used for indexing tensor, for scalars use *data_ptr<T>()");
    TORCH_CHECK(dim() == N, "TensorAccessor expected ", N, " dims but tensor has ", dim());
    return GenericPackedTensorAccessor<T,N,PtrTraits,index_t>(static_cast<typename PtrTraits<T>::PtrType>(data_ptr<T>()),sizes().data(),strides().data());
  }
  template<typename T, size_t N, template <typename U> class PtrTraits = DefaultPtrTraits, typename index_t = int64_t>
  GenericPackedTensorAccessor<T,N> generic_packed_accessor() && = delete;

  template<typename T, size_t N, template <typename U> class PtrTraits = DefaultPtrTraits>
  PackedTensorAccessor32<T,N,PtrTraits> packed_accessor32() const& {
    return generic_packed_accessor<T,N,PtrTraits,int32_t>();
  }
  template<typename T, size_t N, template <typename U> class PtrTraits = DefaultPtrTraits>
  PackedTensorAccessor32<T,N,PtrTraits> packed_accessor32() && = delete;

  template<typename T, size_t N, template <typename U> class PtrTraits = DefaultPtrTraits>
  PackedTensorAccessor64<T,N,PtrTraits> packed_accessor64() const& {
    return generic_packed_accessor<T,N,PtrTraits,int64_t>();
  }
  template<typename T, size_t N, template <typename U> class PtrTraits = DefaultPtrTraits>
  PackedTensorAccessor64<T,N,PtrTraits> packed_accessor64() && = delete;

  template<typename T, size_t N, template <typename U> class PtrTraits = DefaultPtrTraits, typename index_t = int64_t>
  C10_DEPRECATED_MESSAGE("packed_accessor is deprecated, use packed_accessor32 or packed_accessor64 instead")
  GenericPackedTensorAccessor<T,N,PtrTraits,index_t> packed_accessor() const & {
    return generic_packed_accessor<T,N,PtrTraits,index_t>();
  }
  template<typename T, size_t N, template <typename U> class PtrTraits = DefaultPtrTraits, typename index_t = int64_t>
  C10_DEPRECATED_MESSAGE("packed_accessor is deprecated, use packed_accessor32 or packed_accessor64 instead")
  GenericPackedTensorAccessor<T,N,PtrTraits,index_t> packed_accessor() && = delete;

  Tensor operator~() const;
  Tensor operator-() const;
  Tensor& operator+=(const Tensor & other);
  Tensor& operator+=(Scalar other);
  Tensor& operator-=(const Tensor & other);
  Tensor& operator-=(Scalar other);
  Tensor& operator*=(const Tensor & other);
  Tensor& operator*=(Scalar other);
  Tensor& operator/=(const Tensor & other);
  Tensor& operator/=(Scalar other);
  Tensor& operator&=(const Tensor & other);
  Tensor& operator|=(const Tensor & other);
  Tensor& operator^=(const Tensor & other);
  Tensor operator[](Scalar index) const;
  Tensor operator[](Tensor index) const;
  Tensor operator[](int64_t index) const;

  Tensor index(ArrayRef<at::indexing::TensorIndex> indices) const;
  Tensor index(std::initializer_list<at::indexing::TensorIndex> indices) const;

  Tensor & index_put_(ArrayRef<at::indexing::TensorIndex> indices, Tensor const & rhs);
  Tensor & index_put_(ArrayRef<at::indexing::TensorIndex> indices, Scalar v);
  Tensor & index_put_(std::initializer_list<at::indexing::TensorIndex> indices, Tensor const & rhs);
  Tensor & index_put_(std::initializer_list<at::indexing::TensorIndex> indices, Scalar v);

  Tensor cpu() const;
  Tensor cuda() const;
  Tensor hip() const;
  Tensor vulkan() const;
  Tensor metal() const;

  // ~~~~~ Autograd API ~~~~~

  /// \fn bool is_leaf() const;
  ///
  /// All Tensors that have `requires_grad()` which is ``false`` will be leaf Tensors by convention.
  ///
  /// For Tensors that have `requires_grad()` which is ``true``, they will be leaf Tensors if they were
  /// created by the user. This means that they are not the result of an operation and so
  /// `grad_fn()` is `nullptr`.
  ///
  /// Only leaf Tensors will have their `grad()` populated during a call to `backward()`.
  /// To get `grad()` populated for non-leaf Tensors, you can use `retain_grad()`.
  ///
  /// Example:
  /// @code
  /// auto a = torch::rand(10, torch::requires_grad());
  /// std::cout << a.is_leaf() << std::endl; // prints `true`
  ///
  /// auto b = torch::rand(10, torch::requires_grad()).to(torch::kCUDA);
  /// std::cout << b.is_leaf() << std::endl; // prints `false`
  /// // b was created by the operation that cast a cpu Tensor into a cuda Tensor
  ///
  /// auto c = torch::rand(10, torch::requires_grad()) + 2;
  /// std::cout << c.is_leaf() << std::endl; // prints `false`
  /// // c was created by the addition operation
  ///
  /// auto d = torch::rand(10).cuda();
  /// std::cout << d.is_leaf() << std::endl; // prints `true`
  /// // d does not require gradients and so has no operation creating it (that is tracked by the autograd engine)
  ///
  /// auto e = torch::rand(10).cuda().requires_grad_();
  /// std::cout << e.is_leaf() << std::endl; // prints `true`
  /// // e requires gradients and has no operations creating it
  ///
  /// auto f = torch::rand(10, torch::device(torch::kCUDA).requires_grad(true));
  /// std::cout << f.is_leaf() << std::endl; // prints `true`
  /// // f requires grad, has no operation creating it
  /// @endcode

  /// \fn void backward(const Tensor & gradient={}, c10::optional<bool> retain_graph=c10::nullopt, bool create_graph=false, c10::optional<TensorList> inputs=c10::nullopt) const;
  ///
  /// Computes the gradient of current tensor with respect to graph leaves.
  ///
  /// The graph is differentiated using the chain rule. If the tensor is
  /// non-scalar (i.e. its data has more than one element) and requires
  /// gradient, the function additionally requires specifying ``gradient``.
  /// It should be a tensor of matching type and location, that contains
  /// the gradient of the differentiated function w.r.t. this Tensor.
  ///
  /// This function accumulates gradients in the leaves - you might need to
  /// zero them before calling it.
  ///
  /// \param gradient Gradient w.r.t. the
  ///     tensor. If it is a tensor, it will be automatically converted
  ///     to a Tensor that does not require grad unless ``create_graph`` is True.
  ///     None values can be specified for scalar Tensors or ones that
  ///     don't require grad. If a None value would be acceptable then
  ///     this argument is optional.
  /// \param retain_graph If ``false``, the graph used to compute
  ///     the grads will be freed. Note that in nearly all cases setting
  ///     this option to True is not needed and often can be worked around
  ///     in a much more efficient way. Defaults to the value of
  ///     ``create_graph``.
  /// \param create_graph If ``true``, graph of the derivative will
  ///     be constructed, allowing to compute higher order derivative
  ///     products. Defaults to ``false``.
  /// \param inputs Inputs w.r.t. which the gradient will be accumulated into
  ///     ``at::Tensor::grad``. All other Tensors will be ignored. If not
  ///     provided, the gradient is accumulated into all the leaf Tensors
  ///     that were used to compute the current tensor. All the provided inputs
  ///     must be leaf Tensors.
  void backward(const Tensor & gradient={}, c10::optional<bool> retain_graph=c10::nullopt, bool create_graph=false, c10::optional<TensorList> inputs=c10::nullopt) const {
    // NB: Adding this wrapper to _backward here because we'd like our
    // 'backwards' api to accept the 'inputs' argument optionally. Since code gen
    // currently does not support optional of TensorList our approach is to replace
    // backward in native_functions.yaml with _backward and call it here instead.
    if (inputs.has_value()) {
      TORCH_CHECK(inputs.value().size() > 0, "'inputs' argument to backward cannot be empty")
      this->_backward(inputs.value(), gradient, retain_graph, create_graph);
    } else {
      this->_backward({}, gradient, retain_graph, create_graph);
    }
  }

  /// \fn Tensor detach() const;
  ///
  /// Returns a new Tensor, detached from the current graph.
  /// The result will never require gradient.

  /// \fn Tensor & detach_() const;
  ///
  /// Detaches the Tensor from the graph that created it, making it a leaf.
  /// Views cannot be detached in-place.

  /// \fn void retain_grad() const;
  ///
  /// Enables .grad() for non-leaf Tensors.

  Tensor& set_requires_grad(bool requires_grad) {
    impl_->set_requires_grad(requires_grad);
    return *this;
  }
  bool requires_grad() const {
    return impl_->requires_grad();
  }

  /// Return a mutable reference to the gradient. This is conventionally
  /// used as `t.grad() = x` to set a gradient to a completely new tensor.
  /// Note that this function work with a non-const Tensor and is not
  /// thread safe.
  Tensor& mutable_grad() {
    return impl_->mutable_grad();
  }

  /// This function returns an undefined tensor by default and returns a defined tensor
  /// the first time a call to `backward()` computes gradients for this Tensor.
  /// The attribute will then contain the gradients computed and future calls
  /// to `backward()` will accumulate (add) gradients into it.
  const Tensor& grad() const {
    return impl_->grad();
  }

  // STOP.  Thinking of adding a method here, which only makes use
  // of other ATen methods?  Define it in native_functions.yaml.

  //example
  //Tensor * add(Tensor & b);
  ${tensor_method_declarations}

  // Special C++ only overloads for std()-like functions (See gh-40287)
  // These are needed because int -> bool conversion takes precedence over int -> IntArrayRef
  // So, for example std(0) would select the std(unbiased=False) overload

  Tensor var(int dim) const {
    return var(IntArrayRef{dim});
  }

  Tensor std(int dim) const {
    return std(IntArrayRef{dim});
  }

  // We changed .dtype() to return a TypeMeta in #12766. Ideally, we want the
  // at::kDouble and its friends to be TypeMeta's, but that hasn't happened yet.
  // Before that change, we make this method to maintain BC for C++ usage like
  // `x.to(y.dtype)`.
  // TODO: remove following two after at::kDouble and its friends are TypeMeta's.
  inline Tensor to(caffe2::TypeMeta type_meta, bool non_blocking=false, bool copy=false) const {
    return this->to(/*scalar_type=*/typeMetaToScalarType(type_meta), non_blocking, copy);
  }
  inline Tensor to(Device device, caffe2::TypeMeta type_meta, bool non_blocking=false, bool copy=false) const {
    return this->to(device, /*scalar_type=*/typeMetaToScalarType(type_meta), non_blocking, copy);
  }

  template <typename F, typename... Args>
  decltype(auto) m(F func, Args&&... params) const {
    return func(*this, std::forward<Args>(params)...);
  }

  /// NOTE: This is similar to the legacy `.data()` function on `Variable`, and is intended
  /// to be used from functions that need to access the `Variable`'s equivalent `Tensor`
  /// (i.e. `Tensor` that shares the same storage and tensor metadata with the `Variable`).
  ///
  /// One notable difference with the legacy `.data()` function is that changes to the
  /// returned `Tensor`'s tensor metadata (e.g. sizes / strides / storage / storage_offset)
  /// will not update the original `Variable`, due to the fact that this function
  /// shallow-copies the `Variable`'s underlying TensorImpl.
  at::Tensor tensor_data() const;

  /// NOTE: `var.variable_data()` in C++ has the same semantics as `tensor.data`
  /// in Python, which create a new `Variable` that shares the same storage and
  /// tensor metadata with the original `Variable`, but with a completely new
  /// autograd history.
  ///
  /// NOTE: If we change the tensor metadata (e.g. sizes / strides /
  /// storage / storage_offset) of a variable created from `var.variable_data()`, those
  /// changes will not update the original variable `var`. In `.variable_data()`, we set
  /// `allow_tensor_metadata_change_` to false to make such changes explicitly illegal,
  /// in order to prevent users from changing metadata of `var.variable_data()`
  /// and expecting the original variable `var` to also be updated.
  at::Tensor variable_data() const;

  // Gradient Node and Edges
  //~~~~~~~~~~~~~~~~~~~~~~~~~~~~~~~~~~~~~~~~~~~~~~~~~~~~~~~~~~~~~~~~~~~~~~~~~~~~

  /// Gets the gradient function of the `Variable`. If this is a leaf variable,
  /// the pointer returned will be null.
  ///
  /// For View Variables:
  /// Gets the up-to-date grad_fn. If the shared data or base was modified, we
  /// re-create the grad_fn to express the up-to-date view relationship between
  /// this and the base Variable.
  const std::shared_ptr<torch::autograd::Node>& grad_fn() const;

  // Hooks
  //~~~~~~~~~~~~~~~~~~~~~~~~~~~~~~~~~~~~~~~~~~~~~~~~~~~~~~~~~~~~~~~~~~~~~~~~~~~~

  template <typename T>
  using hook_return_void_t = std::enable_if_t<std::is_void<typename std::result_of<T&(Tensor)>::type>::value, unsigned>;
  template <typename T>
  using hook_return_var_t = std::enable_if_t<std::is_same<typename std::result_of<T&(Tensor)>::type, Tensor>::value, unsigned>;

  /// Registers a backward hook.
  ///
  /// The hook will be called every time a gradient with respect to the Tensor is computed.
  /// The hook should have one of the following signature:
  /// ```
  /// hook(Tensor grad) -> Tensor
  /// ```
  /// ```
  /// hook(Tensor grad) -> void
  /// ```
  /// The hook should not modify its argument, but it can optionally return a new gradient
  /// which will be used in place of `grad`.
  ///
  /// This function returns the index of the hook in the list which can be used to remove hook.
  ///
  /// Example:
  /// @code
  /// auto v = torch::tensor({0., 0., 0.}, torch::requires_grad());
  /// auto h = v.register_hook([](torch::Tensor grad){ return grad * 2; }); // double the gradient
  /// v.backward(torch::tensor({1., 2., 3.}));
  /// // This prints:
  /// // ```
  /// //  2
  /// //  4
  /// //  6
  /// // [ CPUFloatType{3} ]
  /// // ```
  /// std::cout << v.grad() << std::endl;
  /// v.remove_hook(h);  // removes the hook
  /// @endcode
  template <typename T>
  hook_return_void_t<T> register_hook(T&& hook) const;
  template <typename T>
  hook_return_var_t<T> register_hook(T&& hook) const;

private:
  unsigned _register_hook(std::function<Tensor(const Tensor&)> hook) const;

public:

  /// Remove hook at given position
  void remove_hook(unsigned pos) const;

  // View Variables
  //~~~~~~~~~~~~~~~~~~~~~~~~~~~~~~~~~~~~~~~~~~~~~~~~~~~~~~~~~~~~~~~~~~~~~~~~~~~~

  /// Returns true if this `Variable` is a view of another `Variable`.
  bool is_view() const;

  /// Returns the `Variable` that this `Variable` is a view of. If this
  /// `Variable` is not a view, throw a `std::runtime_error`.
  const Tensor& _base() const;

  // Miscellaneous
  //~~~~~~~~~~~~~~~~~~~~~~~~~~~~~~~~~~~~~~~~~~~~~~~~~~~~~~~~~~~~~~~~~~~~~~~~~~~~

  const std::string& name() const;

protected:
  friend class ::caffe2::Tensor;

  void enforce_invariants();
  c10::intrusive_ptr<TensorImpl, UndefinedTensorImpl> impl_;
};

int64_t get_device(Tensor self);

template <typename T>
auto Tensor::register_hook(T&& hook) const -> Tensor::hook_return_void_t<T> {
  // Return the grad argument in case of a hook with void return type to have an
  // std::function with Tensor return type
  std::function<void(Tensor)> fn(hook);
  return _register_hook([fn](const Tensor& grad) {
    fn(grad);
    return Tensor();
  });
}

template <typename T>
auto Tensor::register_hook(T&& hook) const -> Tensor::hook_return_var_t<T> {
  return _register_hook(hook);
}

namespace detail {
// Helper creator for Tensor class which doesn't requires the users to pass
// in an intrusive_ptr instead it just converts the argument passed to
// requested intrusive_ptr type.
template <typename T, typename... Args>
Tensor make_tensor(Args&&... args) {
  return Tensor(c10::make_intrusive<T>(std::forward<Args>(args)...));
}

} // namespace detail

static inline DispatchKey legacyExtractDispatchKey(const Tensor& t) {
  return legacyExtractDispatchKey(t.key_set());
}

} // namespace at<|MERGE_RESOLUTION|>--- conflicted
+++ resolved
@@ -124,10 +124,6 @@
     }
   }
 
-<<<<<<< HEAD
-  Tensor add(Scalar other, Scalar alpha=1) const;
-  Tensor& add_(Scalar other, Scalar alpha=1) const;
-=======
   int64_t size(int64_t dim) const {
     // false is passed to maybe_wrap_dim so behavior is identical to array access (but with wrapping)
     dim = c10::maybe_wrap_dim(dim, this->dim(), false);
@@ -139,7 +135,9 @@
     dim = c10::maybe_wrap_dim(dim, this->dim(), false);
     return strides()[dim];
   }
->>>>>>> 85d79e52
+
+  Tensor add(Scalar other, Scalar alpha=1) const;
+  Tensor& add_(Scalar other, Scalar alpha=1) const;
 
   TensorImpl * unsafeGetTensorImpl() const {
     return impl_.get();
