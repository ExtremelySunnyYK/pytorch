--- conflicted
+++ resolved
@@ -1,25 +1,22 @@
 """Default set of benchmarks."""
-from core.api_impl import GroupedStmts
+import functools
+
+from core.api_impl import GroupedModules, GroupedStmts
 from core.types import FlatIntermediateDefinition
-<<<<<<< HEAD
 from core.utils import flatten, iter_parsed_lines, parse_stmts
-from worker.main import CostEstimate
-=======
-from core.utils import flatten
 from definitions.setup import Setup
->>>>>>> e3bab871
 
 
 # Convenience methods for small, simple benchmarks to reduce boilerplate.
-_small_trivial = functools.partial(
-    GroupedTimerArgs,
-    setup=Setup.TRIVIAL,
-    cost=CostEstimate.LESS_THAN_10_US)
-
-_small_generic = functools.partial(
-    GroupedTimerArgs,
-    setup=Setup.GENERIC,
-    cost=CostEstimate.LESS_THAN_10_US)
+TrivialSetup_GroupedStmts = functools.partial(
+    GroupedStmts,
+    setup=Setup.TRIVIAL_2D.value,
+)
+
+GenericSetup_GroupedStmts = functools.partial(
+    GroupedStmts,
+    setup=Setup.GENERIC.value,
+)
 
 
 BENCHMARKS: FlatIntermediateDefinition = flatten({
@@ -37,40 +34,41 @@
 
     ("Pointwise", "Math"): {
         "add": {
-            "Tensor-Scalar": _small_generic(
+            "Tensor-Scalar": GenericSetup_GroupedStmts(
                 r"x += 1.0",
                 r"x += 1.0;",
             ),
 
-            "Tensor-Tensor": _small_generic(
+            "Tensor-Tensor": GenericSetup_GroupedStmts(
                 r"x += y_float",
                 r"x += y_float;",
                 signature=r"f(x, y_float) -> None",
-            ),
-
-            "Tensor-Tensor (type promotion)": _small_generic(
+                torchscript=True,
+            ),
+
+            "Tensor-Tensor (type promotion)": GenericSetup_GroupedStmts(
                 r"x += y_int",
                 r"x += y_int;",
             ),
 
-            "Tensor-Tensor (out of place)": _small_generic(
+            "Tensor-Tensor (out of place)": GenericSetup_GroupedStmts(
                 r"x + y_float",
                 r"x + y_float;",
             ),
         },
 
-        "multiply": _small_generic(
+        "multiply": GenericSetup_GroupedStmts(
             r"x * y_float",
             r"x * y_float;",
         ),
 
         "equality": {
-            "Tensor-Tensor": _small_generic(
+            "Tensor-Tensor": GenericSetup_GroupedStmts(
                 r"x == y_float",
                 r"x == y_float;",
             ),
 
-            "Tensor-Scalar": _small_generic(
+            "Tensor-Scalar": GenericSetup_GroupedStmts(
                 r"x == 1.0",
                 r"x == 1.0;",
             ),
@@ -78,57 +76,56 @@
     },
 
     ("Pointwise", "Data movement"): {
-<<<<<<< HEAD
-        "contiguous (trivial)": _small_trivial(
+        "contiguous (trivial)": TrivialSetup_GroupedStmts(
             r"x.contiguous()",
             r"x.contiguous();",
         ),
 
-        "contiguous (non-trivial)": _small_trivial(
+        "contiguous (non-trivial)": TrivialSetup_GroupedStmts(
             r"x.t().contiguous()",
             r"x.t().contiguous();",
         ),
 
-        "clone": _small_trivial(
+        "clone": TrivialSetup_GroupedStmts(
             r"x.clone()",
             r"x.clone();",
         ),
 
-        "copy_": _small_generic(
+        "copy_": GenericSetup_GroupedStmts(
             r"x.copy_(y_float)",
             r"x.copy_(y_float);",
         ),
 
-        "zero_": _small_trivial(
+        "zero_": TrivialSetup_GroupedStmts(
             r"x.zero_()",
             r"x.zero_();",
         ),
 
-        "RNG": _small_trivial(
+        "RNG": TrivialSetup_GroupedStmts(
             r"x.uniform_()",
             r"x.uniform_();",
         ),
     },
 
     "Reduction": {
-        "Max": _small_generic(
+        "Max": GenericSetup_GroupedStmts(
             r"x.max()",
             r"x.max();"
         ),
 
-        "Sum": _small_generic(
+        "Sum": GenericSetup_GroupedStmts(
             r"x.sum()",
             r"x.sum();",
         ),
 
-        "Variance": _small_generic(
+        "Variance": GenericSetup_GroupedStmts(
             r"x.var(0)",
             r"x.var(0);",
         ),
     },
 
     "Indexing": {
-        py_index: GroupedTimerArgs(
+        py_index: GroupedStmts(
             f"""
                 x{py_index} = 1
                 x{py_index} = y{py_index}
@@ -137,8 +134,7 @@
                 x.index_put_({cpp_index}, 1);
                 x.index_put_({cpp_index}, y.index({cpp_index}));
             """,
-            Setup.INDEXING,
-            cost=CostEstimate.LESS_THAN_50_US,
+            Setup.INDEXING.value,
         )
 
         for py_index, cpp_index in iter_parsed_lines(r"""
@@ -155,48 +151,48 @@
         """)
     },
 
-    ("Indexing", "Tensor index"): GroupedTimerArgs(
+    ("Indexing", "Tensor index"): GroupedStmts(
         r"a[b, None, ...] = 1",
         r"a.index_put_({b, None, Ellipsis}, 1);",
-        Setup.INDEXING,
+        Setup.INDEXING.value,
         signature=r"f(a, b) -> None",
-        cost=CostEstimate.LESS_THAN_50_US,
+        torchscript=True,
     ),
 
     "Metadata and views": {
-        "size": _small_trivial(
+        "size": TrivialSetup_GroupedStmts(
             r"x.size()[0]",
             r"x.sizes()[0];",
         ),
 
-        "stride": _small_trivial(
+        "stride": TrivialSetup_GroupedStmts(
             r"x.stride(0)",
             r"x.stride(0);",
         ),
 
-        "as_strided": _small_generic(
+        "as_strided": GenericSetup_GroupedStmts(
             r"torch.as_strided(x, (2, 3), (4, 1), 2)",
             r"torch::as_strided(x, {2, 3}, {4, 1}, 2);",
         ),
 
-        "select": _small_trivial(
+        "select": TrivialSetup_GroupedStmts(
             r"x.select(1, 1)",
             r"x.select(1, 1);",
         ),
 
-        "unsqueeze": _small_trivial(
+        "unsqueeze": TrivialSetup_GroupedStmts(
             r"x.unsqueeze(0)",
             r"x.unsqueeze(0);",
         ),
 
-        "view": _small_trivial(
+        "view": TrivialSetup_GroupedStmts(
             r"x.view(-1, 1)",
             r"x.view({-1, 1});",
         ),
     },
 
     "Misc": {
-        "resize_": _small_trivial(
+        "resize_": TrivialSetup_GroupedStmts(
             r"""
                 x.resize_(0)
                 x.resize_((4, 4))
@@ -207,70 +203,94 @@
             """,
         ),
 
-        "Sort": GroupedTimerArgs(
+        "Sort": GenericSetup_GroupedStmts(
             r"torch.sort(x)",
             r"torch::sort(x);",
-            Setup.GENERIC,
-            cost=CostEstimate.LESS_THAN_50_US,
         ),
     },
 
     "MatMul": {
-        "Broadcasting (matmul)": GroupedTimerArgs(
+        "Broadcasting (matmul)": GenericSetup_GroupedStmts(
             r"z = torch.matmul(x, y_float)",
             r"auto z = torch::matmul(x, y_float);",
-            Setup.GENERIC,
-            cost=CostEstimate.LESS_THAN_50_US,
-        ),
-
-        "Non-broadcasting (mm)": _small_generic(
+        ),
+
+        "Non-broadcasting (mm)": GenericSetup_GroupedStmts(
             r"z = torch.mm(x, y_float)",
             r"auto z = torch::mm(x, y_float);",
         ),
     },
 
+    "nn Modules": {
+        py_constructor.split("(")[0]: GroupedModules(
+            f"model = torch.nn.{py_constructor}",
+            f"auto model = torch::nn::{cpp_constructor};",
+            setup=setup.value,
+            signature="f(x) -> y",
+            torchscript=torchscript,
+        )
+
+        for setup, torchscript, (py_constructor, cpp_constructor) in (
+            (Setup.TRIVIAL_4D, True, ("BatchNorm2d(4)",) * 2),
+            (Setup.TRIVIAL_4D, True, ("GroupNorm(2, 4)",) * 2),
+            (Setup.TRIVIAL_4D, True, (
+                "LayerNorm(4)",
+                "LayerNorm(torch::nn::LayerNormOptions({4}))"
+            )),
+            (Setup.TRIVIAL_3D, True, ("Conv1d(4, 4, 1)",) * 2),
+            (Setup.TRIVIAL_4D, True, ("Conv2d(4, 4, 1)",) * 2),
+            (Setup.TRIVIAL_4D, True, ("MaxPool2d(2)",) * 2),
+            (Setup.TRIVIAL_2D, True, ("ReLU()",) * 2),
+            (Setup.TRIVIAL_2D, True, ("Sigmoid()",) * 2),
+            (Setup.TRIVIAL_4D, True, ("Linear(4, 2)",) * 2),
+
+            # TODO: LSTM can't be TorchScript'd
+            (Setup.TRIVIAL_3D, False, ("LSTM(4, 2)",) * 2),
+        )
+    },
+
     "Mesoscale": {
-        "MatMul-Bias-ReLU": GroupedTimerArgs(
+        "MatMul-Bias-ReLU": GroupedStmts(
             *parse_stmts(r"""
                 Python                                   | C++
                 ---------------------------------------- | ----------------------------------------
                 z0 = torch.mm(x, y) + bias               | auto z0 = torch::mm(x, y) + bias;
                 z1 = torch.nn.functional.relu(z0)        | auto z1 = torch::nn::functional::relu(z0);
             """),
-            Setup.MESOSCALE,
+            Setup.MESOSCALE.value,
             signature=r"f(x, y, bias) -> z1",
-            cost=CostEstimate.LESS_THAN_50_US,
-        ),
-
-        "Off diagonal indices": GroupedTimerArgs(
+            torchscript=True,
+        ),
+
+        "Off diagonal indices": GroupedStmts(
             *parse_stmts(r"""
                 Python                                   | C++
                 ---------------------------------------- | ----------------------------------------
                 indices = torch.arange(eye_4.numel())    | auto indices = torch::arange(eye_4.numel());
                 z = indices[eye_4.flatten() == 0]        | auto z = indices.index({eye_4.flatten() == 0});
             """),
-            Setup.MESOSCALE,
+            Setup.MESOSCALE.value,
             signature=r"f(eye_4) -> z",
-            cost=CostEstimate.LESS_THAN_100_US,
-        ),
-    },
-
-    "AutoGrad": {
-        "simple": GroupedTimerArgs(
+            torchscript=True,
+        ),
+    },
+
+    "training": {
+        "simple": GroupedStmts(
             *parse_stmts(r"""
                 Python                                   | C++
                 ---------------------------------------- | ----------------------------------------
                 a0 = torch.nn.functional.relu(x * w0)    | auto a0 = torch::nn::functional::relu(x * w0);
                 y = a0 * w1                              | auto y = a0 * w1;
-                y.backward()                             | y.backward();
             """),
-            Setup.AUTOGRAD,
+            Setup.TRAINING.value,
             num_threads=(1, 2),
-            signature=r"f(x, w0, w1) -> None",
-            cost=CostEstimate.LESS_THAN_250_US,
-        ),
-
-        "intermediate": GroupedTimerArgs(
+            signature=r"f(x, w0, w1) -> y",
+            torchscript=True,
+            autograd=True,
+        ),
+
+        "ensemble": GroupedStmts(
             *parse_stmts(r"""
                 Python                                   | C++
                 ---------------------------------------- | ----------------------------------------
@@ -280,24 +300,12 @@
                     torch.cat([a0, a1]),                 |     torch::cat({a0, a1}),
                     p=2.0, dim=0,                        |     torch::nn::functional::NormalizeFuncOptions().p(2).dim(0)
                 ).dot(w2)                                | ).dot(w2);
-                z.backward()                             | z.backward();
             """),
-            Setup.AUTOGRAD,
+            Setup.TRAINING.value,
             num_threads=(1, 2),
-            signature=r"f(x, y, w0, w1, w2) -> None",
-            cost=CostEstimate.LESS_THAN_1000_US,
-=======
-        "contiguous (trivial)": GroupedStmts(
-            r"x.contiguous()",
-            r"x.contiguous();",
-            Setup.TRIVIAL_2D.value,
-        ),
-
-        "contiguous (non-trivial)": GroupedStmts(
-            r"x.t().contiguous()",
-            r"x.t().contiguous();",
-            Setup.TRIVIAL_2D.value,
->>>>>>> e3bab871
+            signature=r"f(x, y, w0, w1, w2) -> z",
+            torchscript=True,
+            autograd=True,
         ),
     },
 })