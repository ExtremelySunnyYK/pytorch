<<<<<<< HEAD
import pickle
import random
=======
import os
>>>>>>> 9fcada9c
import tempfile
import warnings
import tarfile

import torch
from torch.testing._internal.common_utils import (TestCase, run_tests)
from torch.utils.data import IterDataPipe, RandomSampler
from typing import List, Tuple, Dict, Any, Type

import torch.utils.data.datapipes as dp

def create_temp_dir_and_files():
    # The temp dir and files within it will be released and deleted in tearDown().
    # Adding `noqa: P201` to avoid mypy's warning on not releasing the dir handle within this function.
    temp_dir = tempfile.TemporaryDirectory()  # noqa: P201
    temp_dir_path = temp_dir.name
    with tempfile.NamedTemporaryFile(dir=temp_dir_path, delete=False, suffix='.txt') as f:
        temp_file1_name = f.name
    with tempfile.NamedTemporaryFile(dir=temp_dir_path, delete=False, suffix='.byte') as f:
        temp_file2_name = f.name
    with tempfile.NamedTemporaryFile(dir=temp_dir_path, delete=False, suffix='.empty') as f:
        temp_file3_name = f.name

    with open(temp_file1_name, 'w') as f1:
        f1.write('0123456789abcdef')
    with open(temp_file2_name, 'wb') as f2:
        f2.write(b"0123456789abcdef")

    temp_sub_dir = tempfile.TemporaryDirectory(dir=temp_dir_path)  # noqa: P201
    temp_sub_dir_path = temp_sub_dir.name
    with tempfile.NamedTemporaryFile(dir=temp_sub_dir_path, delete=False, suffix='.txt') as f:
        temp_sub_file1_name = f.name
    with tempfile.NamedTemporaryFile(dir=temp_sub_dir_path, delete=False, suffix='.byte') as f:
        temp_sub_file2_name = f.name

    with open(temp_sub_file1_name, 'w') as f1:
        f1.write('0123456789abcdef')
    with open(temp_sub_file2_name, 'wb') as f2:
        f2.write(b"0123456789abcdef")

    return [(temp_dir, temp_file1_name, temp_file2_name, temp_file3_name),
            (temp_sub_dir, temp_sub_file1_name, temp_sub_file2_name)]

class TestIterableDataPipeBasic(TestCase):

    def setUp(self):
        ret = create_temp_dir_and_files()
        self.temp_dir = ret[0][0]
        self.temp_files = ret[0][1:]
        self.temp_sub_dir = ret[1][0]
        self.temp_sub_files = ret[1][1:]

    def tearDown(self):
        try:
            self.temp_sub_dir.cleanup()
            self.temp_dir.cleanup()
        except Exception as e:
            warnings.warn("TestIterableDatasetBasic was not able to cleanup temp dir due to {}".format(str(e)))

    def test_listdirfiles_iterable_datapipe(self):
        temp_dir = self.temp_dir.name
        datapipe = dp.iter.ListDirFiles(temp_dir, '')

        count = 0
        for pathname in datapipe:
            count = count + 1
            self.assertTrue(pathname in self.temp_files)
        self.assertEqual(count, len(self.temp_files))

        count = 0
        datapipe = dp.iter.ListDirFiles(temp_dir, '', recursive=True)
        for pathname in datapipe:
            count = count + 1
            self.assertTrue((pathname in self.temp_files) or (pathname in self.temp_sub_files))
        self.assertEqual(count, len(self.temp_files) + len(self.temp_sub_files))


    def test_loadfilesfromdisk_iterable_datapipe(self):
        # test import datapipe class directly
        from torch.utils.data.datapipes.iter import ListDirFiles, LoadFilesFromDisk

        temp_dir = self.temp_dir.name
        datapipe1 = ListDirFiles(temp_dir, '')
        datapipe2 = LoadFilesFromDisk(datapipe1)

        count = 0
        for rec in datapipe2:
            count = count + 1
            self.assertTrue(rec[0] in self.temp_files)
            self.assertTrue(rec[1].read() == open(rec[0], 'rb').read())
        self.assertEqual(count, len(self.temp_files))


<<<<<<< HEAD
class IDP_NoLen(IterDataPipe):
    def __init__(self, input_dp):
        super().__init__()
        self.input_dp = input_dp

    def __iter__(self):
        for i in self.input_dp:
            yield i


class IDP(IterDataPipe):
    def __init__(self, input_dp):
        super().__init__()
        self.input_dp = input_dp
        self.length = len(input_dp)

    def __iter__(self):
        for i in self.input_dp:
            yield i

    def __len__(self):
        return self.length


def _fake_fn(self, data, *args, **kwargs):
    return data


class TestFunctionalIterDataPipe(TestCase):

    def test_picklable(self):
        arr = range(10)
        picklable_datapipes: List[Tuple[Type[IterDataPipe], IterDataPipe, List, Dict[str, Any]]] = [
            (dp.iter.Callable, IDP(arr), [], {}),
            (dp.iter.Callable, IDP(arr), [0], {'fn': _fake_fn, 'test': True}),
            (dp.iter.Collate, IDP(arr), [], {}),
            (dp.iter.Collate, IDP(arr), [0], {'collate_fn': _fake_fn, 'test': True}),
        ]
        for dpipe, input_dp, args, kargs in picklable_datapipes:
            p = pickle.dumps(dpipe(input_dp, *args, **kargs))  # type: ignore

        unpicklable_datapipes: List[Tuple[Type[IterDataPipe], IterDataPipe, List, Dict[str, Any]]] = [
            (dp.iter.Callable, IDP(arr), [], {'fn': lambda x: x}),
            (dp.iter.Collate, IDP(arr), [], {'collate_fn': lambda x: x}),
        ]
        for dpipe, input_dp, args, kargs in unpicklable_datapipes:
            with self.assertRaises(AttributeError):
                p = pickle.dumps(dpipe(input_dp, *args, **kargs))  # type: ignore

    def test_callable_datapipe(self):
        arr = range(10)
        input_dp = IDP(arr)
        input_dp_nl = IDP_NoLen(arr)

        def fn(item, dtype=torch.float, *, sum=False):
            data = torch.tensor(item, dtype=dtype)
            return data if not sum else data.sum()

        callable_dp = dp.iter.Callable(input_dp, fn=fn)  # type: ignore
        self.assertEqual(len(input_dp), len(callable_dp))
        for x, y in zip(callable_dp, input_dp):
            self.assertEqual(x, torch.tensor(y, dtype=torch.float))

        callable_dp = dp.iter.Callable(input_dp, torch.int, fn=fn, sum=True)  # type: ignore
        self.assertEqual(len(input_dp), len(callable_dp))
        for x, y in zip(callable_dp, input_dp):
            self.assertEqual(x, torch.tensor(y, dtype=torch.int).sum())

        callable_dp_nl = dp.iter.Callable(input_dp_nl)  # type: ignore
        with self.assertRaises(NotImplementedError):
            len(callable_dp_nl)
        for x, y in zip(callable_dp_nl, input_dp_nl):
            self.assertEqual(x, torch.tensor(y, dtype=torch.float))

    def test_collate_datapipe(self):
        arrs = [[1, 2, 3], [4, 5, 6], [7, 8, 9]]
        input_dp = IDP(arrs)
        input_dp_nl = IDP_NoLen(arrs)

        def _collate_fn(batch):
            return torch.tensor(sum(batch), dtype=torch.float)

        collate_dp = dp.iter.Collate(input_dp, collate_fn=_collate_fn)
        self.assertEqual(len(input_dp), len(collate_dp))
        for x, y in zip(collate_dp, input_dp):
            self.assertEqual(x, torch.tensor(sum(y), dtype=torch.float))

        collate_dp_nl = dp.iter.Collate(input_dp_nl)  # type: ignore
        with self.assertRaises(NotImplementedError):
            len(collate_dp_nl)
        for x, y in zip(collate_dp_nl, input_dp_nl):
            self.assertEqual(x, torch.tensor(y))

    def test_batch_datapipe(self):
        arrs = list(range(10))
        input_dp = IDP(arrs)
        with self.assertRaises(AssertionError):
            batch_dp0 = dp.iter.Batch(input_dp, batch_size=0)

        # Default not drop the last batch
        bs = 3
        batch_dp1 = dp.iter.Batch(input_dp, batch_size=bs)
        self.assertEqual(len(batch_dp1), 4)
        for i, batch in enumerate(batch_dp1):
            self.assertEqual(len(batch), 1 if i == 3 else bs)
            self.assertEqual(batch, arrs[i * bs: i * bs + len(batch)])

        # Drop the last batch
        bs = 4
        batch_dp2 = dp.iter.Batch(input_dp, batch_size=bs, drop_last=True)
        self.assertEqual(len(batch_dp2), 2)
        for i, batch in enumerate(batch_dp2):
            self.assertEqual(len(batch), bs)
            self.assertEqual(batch, arrs[i * bs: i * bs + len(batch)])

        input_dp_nl = IDP_NoLen(range(10))
        batch_dp_nl = dp.iter.Batch(input_dp_nl, batch_size=2)
        with self.assertRaises(NotImplementedError):
            len(batch_dp_nl)

    def test_bucket_batch_datapipe(self):
        input_dp = IDP(range(20))
        with self.assertRaises(AssertionError):
            dp.iter.BucketBatch(input_dp, batch_size=0)

        input_dp_nl = IDP_NoLen(range(20))
        bucket_dp_nl = dp.iter.BucketBatch(input_dp_nl, batch_size=7)
        with self.assertRaises(NotImplementedError):
            len(bucket_dp_nl)

        # Test Bucket Batch without sort_key
        def _helper(**kwargs):
            arrs = list(range(100))
            random.shuffle(arrs)
            input_dp = IDP(arrs)
            bucket_dp = dp.iter.BucketBatch(input_dp, **kwargs)
            if kwargs["sort_key"] is None:
                # BatchDataset as reference
                ref_dp = dp.iter.Batch(input_dp, batch_size=kwargs['batch_size'], drop_last=kwargs['drop_last'])
                for batch, rbatch in zip(bucket_dp, ref_dp):
                    self.assertEqual(batch, rbatch)
            else:
                bucket_size = bucket_dp.bucket_size
                bucket_num = (len(input_dp) - 1) // bucket_size + 1
                it = iter(bucket_dp)
                for i in range(bucket_num):
                    ref = sorted(arrs[i * bucket_size: (i + 1) * bucket_size])
                    bucket: List = []
                    while len(bucket) < len(ref):
                        try:
                            batch = next(it)
                            bucket += batch
                        # If drop last, stop in advance
                        except StopIteration:
                            break
                    if len(bucket) != len(ref):
                        ref = ref[:len(bucket)]
                    # Sorted bucket
                    self.assertEqual(bucket, ref)

        _helper(batch_size=7, drop_last=False, sort_key=None)
        _helper(batch_size=7, drop_last=True, bucket_size_mul=5, sort_key=None)

        # Test Bucket Batch with sort_key
        def _sort_fn(data):
            return data

        _helper(batch_size=7, drop_last=False, bucket_size_mul=5, sort_key=_sort_fn)
        _helper(batch_size=7, drop_last=True, bucket_size_mul=5, sort_key=_sort_fn)

    def test_sampler_datapipe(self):
        arrs = range(10)
        input_dp = IDP(arrs)
        # Default SequentialSampler
        sampled_dp = dp.iter.Sampler(input_dp)  # type: ignore
        self.assertEqual(len(sampled_dp), 10)
        i = 0
        for x in sampled_dp:
            self.assertEqual(x, i)
            i += 1

        # RandomSampler
        random_sampled_dp = dp.iter.Sampler(input_dp, sampler=RandomSampler, replacement=True)  # type: ignore

        # Requires `__len__` to build SamplerDataset
        input_dp_nolen = IDP_NoLen(arrs)
        with self.assertRaises(AssertionError):
            sampled_dp = dp.iter.Sampler(input_dp_nolen)
=======
    def test_readfilesfromtar_iterable_datapipe(self):
        temp_dir = self.temp_dir.name
        temp_tarfile_pathname = os.path.join(temp_dir, "test_tar.tar")
        with tarfile.open(temp_tarfile_pathname, "w:gz") as tar:
            tar.add(self.temp_files[0])
            tar.add(self.temp_files[1])
            tar.add(self.temp_files[2])
        datapipe1 = dp.iter.ListDirFiles(temp_dir, '*.tar')
        datapipe2 = dp.iter.LoadFilesFromDisk(datapipe1)
        datapipe3 = dp.iter.ReadFilesFromTar(datapipe2)
        # read extracted files before reaching the end of the tarfile
        count = 0
        for rec, temp_file in zip(datapipe3, self.temp_files):
            count = count + 1
            self.assertEqual(os.path.basename(rec[0]), os.path.basename(temp_file))
            self.assertEqual(rec[1].read(), open(temp_file, 'rb').read())
        self.assertEqual(count, len(self.temp_files))
        # read extracted files after reaching the end of the tarfile
        count = 0
        data_refs = []
        for rec in datapipe3:
            count = count + 1
            data_refs.append(rec)
        self.assertEqual(count, len(self.temp_files))
        for i in range(0, count):
            self.assertEqual(os.path.basename(data_refs[i][0]), os.path.basename(self.temp_files[i]))
            self.assertEqual(data_refs[i][1].read(), open(self.temp_files[i], 'rb').read())
>>>>>>> 9fcada9c


if __name__ == '__main__':
    run_tests()<|MERGE_RESOLUTION|>--- conflicted
+++ resolved
@@ -1,9 +1,6 @@
-<<<<<<< HEAD
+import os
 import pickle
 import random
-=======
-import os
->>>>>>> 9fcada9c
 import tempfile
 import warnings
 import tarfile
@@ -97,7 +94,35 @@
         self.assertEqual(count, len(self.temp_files))
 
 
-<<<<<<< HEAD
+    def test_readfilesfromtar_iterable_datapipe(self):
+        temp_dir = self.temp_dir.name
+        temp_tarfile_pathname = os.path.join(temp_dir, "test_tar.tar")
+        with tarfile.open(temp_tarfile_pathname, "w:gz") as tar:
+            tar.add(self.temp_files[0])
+            tar.add(self.temp_files[1])
+            tar.add(self.temp_files[2])
+        datapipe1 = dp.iter.ListDirFiles(temp_dir, '*.tar')
+        datapipe2 = dp.iter.LoadFilesFromDisk(datapipe1)
+        datapipe3 = dp.iter.ReadFilesFromTar(datapipe2)
+        # read extracted files before reaching the end of the tarfile
+        count = 0
+        for rec, temp_file in zip(datapipe3, self.temp_files):
+            count = count + 1
+            self.assertEqual(os.path.basename(rec[0]), os.path.basename(temp_file))
+            self.assertEqual(rec[1].read(), open(temp_file, 'rb').read())
+        self.assertEqual(count, len(self.temp_files))
+        # read extracted files after reaching the end of the tarfile
+        count = 0
+        data_refs = []
+        for rec in datapipe3:
+            count = count + 1
+            data_refs.append(rec)
+        self.assertEqual(count, len(self.temp_files))
+        for i in range(0, count):
+            self.assertEqual(os.path.basename(data_refs[i][0]), os.path.basename(self.temp_files[i]))
+            self.assertEqual(data_refs[i][1].read(), open(self.temp_files[i], 'rb').read())
+
+
 class IDP_NoLen(IterDataPipe):
     def __init__(self, input_dp):
         super().__init__()
@@ -286,35 +311,6 @@
         input_dp_nolen = IDP_NoLen(arrs)
         with self.assertRaises(AssertionError):
             sampled_dp = dp.iter.Sampler(input_dp_nolen)
-=======
-    def test_readfilesfromtar_iterable_datapipe(self):
-        temp_dir = self.temp_dir.name
-        temp_tarfile_pathname = os.path.join(temp_dir, "test_tar.tar")
-        with tarfile.open(temp_tarfile_pathname, "w:gz") as tar:
-            tar.add(self.temp_files[0])
-            tar.add(self.temp_files[1])
-            tar.add(self.temp_files[2])
-        datapipe1 = dp.iter.ListDirFiles(temp_dir, '*.tar')
-        datapipe2 = dp.iter.LoadFilesFromDisk(datapipe1)
-        datapipe3 = dp.iter.ReadFilesFromTar(datapipe2)
-        # read extracted files before reaching the end of the tarfile
-        count = 0
-        for rec, temp_file in zip(datapipe3, self.temp_files):
-            count = count + 1
-            self.assertEqual(os.path.basename(rec[0]), os.path.basename(temp_file))
-            self.assertEqual(rec[1].read(), open(temp_file, 'rb').read())
-        self.assertEqual(count, len(self.temp_files))
-        # read extracted files after reaching the end of the tarfile
-        count = 0
-        data_refs = []
-        for rec in datapipe3:
-            count = count + 1
-            data_refs.append(rec)
-        self.assertEqual(count, len(self.temp_files))
-        for i in range(0, count):
-            self.assertEqual(os.path.basename(data_refs[i][0]), os.path.basename(self.temp_files[i]))
-            self.assertEqual(data_refs[i][1].read(), open(self.temp_files[i], 'rb').read())
->>>>>>> 9fcada9c
 
 
 if __name__ == '__main__':
