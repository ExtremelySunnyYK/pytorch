import torch
from torch.types import _TensorOrTensors
from torch._six import container_abcs, istuple
import torch.testing
from itertools import product
import warnings
from typing import Callable, Union, Optional

def zero_gradients(x):
    if isinstance(x, torch.Tensor):
        if x.grad is not None:
            x.grad.detach_()
            x.grad.zero_()
    elif isinstance(x, container_abcs.Iterable):
        for elem in x:
            zero_gradients(elem)


def make_jacobian(input, num_out):
    if isinstance(input, torch.Tensor):
        if not input.is_floating_point() and not input.is_complex():
            return None
        if not input.requires_grad:
            return None
        return torch.zeros(input.nelement(), num_out, dtype=input.dtype)
    elif isinstance(input, container_abcs.Iterable) and not isinstance(input, str):
        jacobians = list(filter(
            lambda x: x is not None, (make_jacobian(elem, num_out) for elem in input)))
        if not jacobians:
            return None
        return type(input)(jacobians)
    else:
        return None


def iter_tensors(x, only_requiring_grad=False):
    if isinstance(x, torch.Tensor):
        if x.requires_grad or not only_requiring_grad:
            yield x
    elif isinstance(x, container_abcs.Iterable) and not isinstance(x, str):
        for elem in x:
            for result in iter_tensors(elem, only_requiring_grad):
                yield result

def complex_iter_tensors(x, only_requiring_grad=False):
    if isinstance(x, torch.Tensor):
        if (x.requires_grad or not only_requiring_grad) and x.is_complex():
            yield x
    elif isinstance(x, container_abcs.Iterable) and not isinstance(x, str):
        for elem in x:
            for result in iter_tensors(elem, only_requiring_grad):
                yield result

def get_numerical_jacobian(fn, input, target=None, eps=1e-3):
    """
    input: input to `fn`
    target: the Tensors wrt whom Jacobians are calculated (default=`input`)

    Note that `target` may not even be part of `input` to `fn`, so please be
    **very careful** in this to not clone `target`.
    """
    if target is None:
        target = input
    output_size = fn(input).numel()
    real_jacobian = make_jacobian(target, output_size)
    # It's much easier to iterate over flattened lists of tensors.
    # These are reference to the same objects in jacobian, so any changes
    # will be reflected in it as well.
    x_tensors = iter_tensors(target, True)
    real_j_tensors = iter_tensors(target)

    imag_jacobian = make_jacobian(target, output_size)
    imag_j_tensors = complex_iter_tensors(imag_jacobian)

    contains_complex_input = imag_j_tensors is not None

    def compute_gradient(x_tensor, x_idx, is_mkldnn=False, imag_delta=False):

        def fn_out(is_mkldnn=False):
            if not is_mkldnn:
                return fn(input).clone()
            else:
<<<<<<< HEAD
                return fn([x_tensor.to_mkldnn()])
=======
                # convert the dense vector back to have mkldnn layout
                return fn([x.to_mkldnn()])
>>>>>>> 0592cb5e

        if imag_delta:
            delta = eps * 1j
        else:
            delta = eps
        orig = x_tensor[x_idx].item()
        x_tensor[x_idx] = orig - eps
        outa = fn_out(is_mkldnn)
        x_tensor[x_idx] = orig + eps
        outb = fn_out(is_mkldnn)
<<<<<<< HEAD
        if not is_mkldnn:
            x_tensor[x_idx] = orig
=======
        x[idx] = orig
>>>>>>> 0592cb5e
        r = (outb - outa) / (2 * eps)
        return r.detach().reshape(-1)

    # TODO: compare structure
    for x_tensor, real_d_tensor, imag_d_tensor in zip(x_tensors, real_j_tensors, imag_j_tensors):
        update_imag_d_tensor = contains_complex_input and x_tensor.dtype.is_complex

        if x_tensor.is_sparse:
            def get_stride(size):
                dim = len(size)
                tmp = 1
                stride = [0] * dim
                for i in reversed(range(dim)):
                    stride[i] = tmp
                    tmp *= size[i]
                return stride

            x_nnz = x_tensor._nnz()
            x_size = list(x_tensor.size())
            x_indices = x_tensor._indices().t()
            x_values = x_tensor._values()
            x_stride = get_stride(x_size)

            # Use .data here to get around the version check
            x_values = x_values.data

            for i in range(x_nnz):
                x_value = x_values[i]
                for x_idx in product(*[range(m) for m in x_values.size()[1:]]):
                    indices = x_indices[i].tolist() + list(x_idx)
                    d_idx = sum(indices[k] * x_stride[k] for k in range(len(x_size)))
                    real_d_tensor[d_idx] = compute_gradient(x_value, x_idx)
                    if update_imag_d_tensor:
                        imag_d_tensor[d_idx] = compute_gradient(x_value, x_idx, imag_delta=True)
        elif x_tensor.layout == torch._mkldnn:
            # Use .data here to get around the version check
            x_tensor = x_tensor.data
            if len(input) != 1:
                raise ValueError('gradcheck currently only supports functions with 1 input, but got: ',
                                 len(input))
            for d_idx, x_idx in enumerate(product(*[range(m) for m in x_tensor.size()])):
                # this is really inefficient, but without indexing implemented, there's
                # not really a better way than converting back and forth
                x_tensor_dense = x_tensor.to_dense()
                real_d_tensor[d_idx] = compute_gradient(x_tensor_dense, x_idx, is_mkldnn=True)
                if update_imag_d_tensor:
                        imag_d_tensor[d_idx] = compute_gradient(x_tensor_dense, x_idx, imag_delta=True, is_mkldnn=True)
        else:
            # Use .data here to get around the version check
            x_tensor = x_tensor.data
            for d_idx, x_idx in enumerate(product(*[range(m) for m in x_tensor.size()])):
                real_d_tensor[d_idx] = compute_gradient(x_tensor, x_idx)
                if update_imag_d_tensor:
                        imag_d_tensor[d_idx] = compute_gradient(x_tensor, x_idx, imag_delta=True)

    if contains_complex_input:
        return real_jacobian, imag_jacobian
    else:
        return real_jacobian, None


def get_analytical_jacobian(input, output, nondet_tol=0.0):
    # it is easier to call to_dense() on the sparse output than
    # to modify analytical jacobian
    if output.is_sparse:
        raise ValueError('Sparse output is not supported at gradcheck yet. '
                         'Please call to_dense() on the output of fn for gradcheck.')
    if output.layout == torch._mkldnn:
        raise ValueError('MKLDNN output is not supported at gradcheck yet. '
                         'Please call to_dense() on the output of fn for gradcheck.')
    diff_input_list = list(iter_tensors(input, True))
    jacobian = make_jacobian(input, output.numel())
    jacobian_reentrant = make_jacobian(input, output.numel())
    grad_output = torch.zeros_like(output, memory_format=torch.legacy_contiguous_format)
    flat_grad_output = grad_output.view(-1)
    reentrant = True
    correct_grad_sizes = True

    for i in range(flat_grad_output.numel()):
        flat_grad_output.zero_()
        flat_grad_output[i] = 1
        for jacobian_c in (jacobian, jacobian_reentrant):
            grads_input = torch.autograd.grad(output, diff_input_list, grad_output,
                                              retain_graph=True, allow_unused=True)
            for jacobian_x, d_x, x in zip(jacobian_c, grads_input, diff_input_list):
                if d_x is not None and d_x.size() != x.size():
                    correct_grad_sizes = False
                elif jacobian_x.numel() != 0:
                    if d_x is None:
                        jacobian_x[:, i].zero_()
                    else:
                        d_x_dense = d_x.to_dense() if not d_x.layout == torch.strided else d_x
                        assert jacobian_x[:, i].numel() == d_x_dense.numel()
                        jacobian_x[:, i] = d_x_dense.contiguous().view(-1)

    for jacobian_x, jacobian_reentrant_x in zip(jacobian, jacobian_reentrant):
        if jacobian_x.numel() != 0 and (jacobian_x - jacobian_reentrant_x).abs().max() > nondet_tol:
            reentrant = False

    return jacobian, reentrant, correct_grad_sizes


def _as_tuple(x):
    if istuple(x):
        return x
    elif isinstance(x, list):
        return tuple(x)
    else:
        return x,


def _differentiable_outputs(x):
    return tuple(o for o in _as_tuple(x) if o.requires_grad)


# Note [VarArg of Tensors]
# ~~~~~~~~~~~~~~~~~~~~~~~~
# 'func' accepts a vararg of tensors, which isn't expressable in the type system at the moment.
# If https://mypy.readthedocs.io/en/latest/additional_features.html?highlight=callable#extended-callable-types is accepted,
# the '...' first argument of Callable can be replaced with VarArg(Tensor).
# For now, we permit any input.
# the '...' first argument of Callable can be replaced with VarArg(Tensor).
# For now, we permit any input.

def gradcheck(
    func: Callable[..., Union[_TensorOrTensors]],  # See Note [VarArg of Tensors]
    inputs: _TensorOrTensors,
    eps: float = 1e-6,
    atol: float = 1e-5,
    rtol: float = 1e-3,
    raise_exception: bool = True,
    check_sparse_nnz: bool = False,
    nondet_tol: float = 0.0,
    check_undefined_grad: bool = True
) -> bool:
    r"""Check gradients computed via small finite differences against analytical
    gradients w.r.t. tensors in :attr:`inputs` that are of floating point or complex type
    and with ``requires_grad=True``.

    The check between numerical and analytical gradients uses :func:`~torch.allclose`.

    .. note::
        The default values are designed for :attr:`input` of double precision.
        This check will likely fail if :attr:`input` is of less precision, e.g.,
        ``FloatTensor``.

    .. warning::
       If any checked tensor in :attr:`input` has overlapping memory, i.e.,
       different indices pointing to the same memory address (e.g., from
       :func:`torch.expand`), this check will likely fail because the numerical
       gradients computed by point perturbation at such indices will change
       values at all other indices that share the same memory address.

    Args:
        func (function): a Python function that takes Tensor inputs and returns
            a Tensor or a tuple of Tensors
        inputs (tuple of Tensor or Tensor): inputs to the function
        eps (float, optional): perturbation for finite differences
        atol (float, optional): absolute tolerance
        rtol (float, optional): relative tolerance
        raise_exception (bool, optional): indicating whether to raise an exception if
            the check fails. The exception gives more information about the
            exact nature of the failure. This is helpful when debugging gradchecks.
        check_sparse_nnz (bool, optional): if True, gradcheck allows for SparseTensor input,
            and for any SparseTensor at input, gradcheck will perform check at nnz positions only.
        nondet_tol (float, optional): tolerance for non-determinism. When running
            identical inputs through the differentiation, the results must either match
            exactly (default, 0.0) or be within this tolerance.
        check_undefined_grad (bool, options): if True, check if undefined output grads
            are supported and treated as zeros

    Returns:
        True if all differences satisfy allclose condition
    """
    def fail_test(msg):
        if raise_exception:
            raise RuntimeError(msg)
        return False

    tupled_inputs = _as_tuple(inputs)
    if any(t.is_sparse for t in tupled_inputs if isinstance(t, torch.Tensor)) and not check_sparse_nnz:
        return fail_test('gradcheck expects all tensor inputs are dense when check_sparse_nnz is set to False.')

    # Make sure that gradients are saved for at least one input
    any_input_requiring_grad = False
    for idx, inp in enumerate(tupled_inputs):
        if isinstance(inp, torch.Tensor) and inp.requires_grad:
            if not (inp.dtype == torch.float64 or inp.dtype == torch.complex128):
                warnings.warn(
                    'The {}th input requires gradient and '
                    'is not a double precision floating point or complex. '
                    'This check will likely fail if all the inputs are '
                    'not of double precision floating point or complex. ')
            content = inp._values() if inp.is_sparse else inp
            # TODO: To cover more problematic cases, replace stride = 0 check with
            # "any overlap in memory" once we have a proper function to check it.
            if content.layout is not torch._mkldnn and \
               not all(st > 0 or sz <= 1 for st, sz in zip(content.stride(), content.size())):
                raise RuntimeError(
                    'The {}th input has a dimension with stride 0. gradcheck only '
                    'supports inputs that are non-overlapping to be able to '
                    'compute the numerical gradients correctly. You should call '
                    '.contiguous on the input before passing it to gradcheck.')
            any_input_requiring_grad = True
            inp.retain_grad()
    if not any_input_requiring_grad:
        raise ValueError(
            'gradcheck expects at least one input tensor to require gradient, '
            'but none of the them have requires_grad=True.')

    func_out = func(*tupled_inputs)
    output = _differentiable_outputs(func_out)

    if not output:
        for i, o in enumerate(func_out):
            def fn(input):
                return _as_tuple(func(*input))[i]
            # TODO: update this to also include check for ds_dy
            numerical = get_numerical_jacobian(fn, tupled_inputs, eps=eps)[0]
            for n in numerical:
                if torch.ne(n, 0).sum() > 0:
                    return fail_test('Numerical gradient for function expected to be zero')
        return True

    for i, o in enumerate(output):
        if not o.requires_grad:
            continue

        def fn(input):
            return _as_tuple(func(*input))[i]

        analytical, reentrant, correct_grad_sizes = get_analytical_jacobian(tupled_inputs, o, nondet_tol=nondet_tol)
        numerical_real, numerical_imag = get_numerical_jacobian(fn, tupled_inputs, eps=eps)
        print(numerical_real, numerical_imag)

        if not correct_grad_sizes:
            return fail_test('Analytical gradient has incorrect size')

        if numerical_imag is None:
            for j, (a, n) in enumerate(zip(analytical, numerical_real)):
                if a.numel() != 0 or n.numel() != 0:
                    if not torch.allclose(a, n, rtol, atol):
                        return fail_test('Jacobian mismatch for output %d with respect to input %d,\n'
                                        'numerical:%s\nanalytical:%s\n' % (i, j, n, a))
        else:
            for j, (a, n_re, n_im, inp) in enumerate(zip(analytical, numerical_real, numerical_imag, tupled_inputs)):
                if a.numel() != 0 or n_re.numel() != 0:
                    if inp.is_complex():
                        ds_dz = 0.5 * (n_re + 1j * n_im)
                        ds_dz_conj = 0.5 * (n_re - 1j * n_im).conj()
                        dL_dz_conj = ds_dz + ds_dz_conj
                    else:
                        dL_dz_conj = n_re
                    if not torch.allclose(a, dL_dz_conj, rtol, atol):
                        return fail_test('Jacobian mismatch for output %d with respect to input %d,\n'
                                        'numerical:%s\nanalytical:%s\n' % (i, j, dL_dz_conj, a))
        if not reentrant:
            return fail_test('Backward is not reentrant, i.e., running backward with same '
                             'input and grad_output multiple times gives different values, '
                             'although analytical gradient matches numerical gradient. '
                             'The tolerance for nondeterminism was {}.'.format(nondet_tol))

    # check if the backward multiplies by grad_output
    output = _differentiable_outputs(func(*tupled_inputs))
    if any([o.requires_grad for o in output]):
        diff_input_list = list(iter_tensors(tupled_inputs, True))
        if not diff_input_list:
            raise RuntimeError("no Tensors requiring grad found in input")
        grads_input = torch.autograd.grad(output, diff_input_list,
                                          [torch.zeros_like(o, memory_format=torch.legacy_contiguous_format) for o in output],
                                          allow_unused=True)
        for gi, i in zip(grads_input, diff_input_list):
            if gi is None:
                continue
            if isinstance(gi, torch.Tensor) and gi.layout != torch.strided:
                if gi.layout != i.layout:
                    return fail_test('grad is incorrect layout (' + str(gi.layout) + ' is not ' + str(i.layout) + ')')
                if gi.layout == torch.sparse_coo:
                    if gi.sparse_dim() != i.sparse_dim():
                        return fail_test('grad is sparse tensor, but has incorrect sparse_dim')
                    if gi.dense_dim() != i.dense_dim():
                        return fail_test('grad is sparse tensor, but has incorrect dense_dim')
                gi = gi.to_dense()
                i = i.to_dense()
            if not gi.eq(0).all():
                return fail_test('backward not multiplied by grad_output')
            if gi.dtype != i.dtype or gi.device != i.device or gi.is_sparse != i.is_sparse:
                return fail_test("grad is incorrect type")
            if gi.size() != i.size():
                return fail_test('grad is incorrect size')

        if check_undefined_grad:
            def warn_bc_breaking():
                warnings.warn((
                    'Backwards compatibility: New undefined gradient support checking '
                    'feature is enabled by default, but it may break existing callers '
                    'of this function. If this is true for you, you can call this '
                    'function with "check_undefined_grad=False" to disable the feature'))

            def check_undefined_grad_support(output_to_check):
                grads_output = [torch.zeros_like(o, memory_format=torch.legacy_contiguous_format) for o in output_to_check]
                try:
                    grads_input = torch.autograd.grad(output_to_check,
                                                      diff_input_list,
                                                      grads_output,
                                                      allow_unused=True)
                except RuntimeError:
                    warn_bc_breaking()
                    return fail_test((
                        'Expected backward function to handle undefined output grads. '
                        'Please look at "Notes about undefined output gradients" in '
                        '"tools/autograd/derivatives.yaml"'))

                for gi, i in zip(grads_input, diff_input_list):
                    if (gi is not None) and (not gi.eq(0).all()):
                        warn_bc_breaking()
                        return fail_test((
                            'Expected all input grads to be undefined or zero when all output grads are undefined '
                            'or zero. Please look at "Notes about undefined output gradients" in '
                            '"tools/autograd/derivatives.yaml"'))
                return True

            # All backward functions must work properly if all output grads are undefined
            outputs_to_check = [[torch._C._functions.UndefinedGrad()(o) for o in _differentiable_outputs(func(*tupled_inputs))]]

            # If there are multiple output grads, we should be able to undef one at a time without error
            if len(outputs_to_check[0]) > 1:
                for undef_grad_idx in range(len(output)):
                    output_to_check = _differentiable_outputs(func(*tupled_inputs))
                    outputs_to_check.append([
                        torch._C._functions.UndefinedGrad()(o) if idx == undef_grad_idx else o
                        for idx, o in enumerate(output_to_check)])

            for output_to_check in outputs_to_check:
                if not check_undefined_grad_support(output_to_check):
                    return False

    return True


def gradgradcheck(
    func: Callable[..., _TensorOrTensors],  # See Note [VarArg of Tensors]
    inputs: _TensorOrTensors,
    grad_outputs: Optional[_TensorOrTensors] = None,
    eps: float = 1e-6,
    atol: float = 1e-5,
    rtol: float = 1e-3,
    gen_non_contig_grad_outputs: bool = False,
    raise_exception: bool = True,
    nondet_tol: float = 0.0,
    check_undefined_grad: bool = True
) -> bool:
    r"""Check gradients of gradients computed via small finite differences
    against analytical gradients w.r.t. tensors in :attr:`inputs` and
    :attr:`grad_outputs` that are of floating point or complex type and with
    ``requires_grad=True``.

    This function checks that backpropagating through the gradients computed
    to the given :attr:`grad_outputs` are correct.

    The check between numerical and analytical gradients uses :func:`~torch.allclose`.

    .. note::
        The default values are designed for :attr:`input` and
        :attr:`grad_outputs` of double precision. This check will likely fail if
        they are of less precision, e.g., ``FloatTensor``.

    .. warning::
       If any checked tensor in :attr:`input` and :attr:`grad_outputs` has
       overlapping memory, i.e., different indices pointing to the same memory
       address (e.g., from :func:`torch.expand`), this check will likely fail
       because the numerical gradients computed by point perturbation at such
       indices will change values at all other indices that share the same
       memory address.

    Args:
        func (function): a Python function that takes Tensor inputs and returns
            a Tensor or a tuple of Tensors
        inputs (tuple of Tensor or Tensor): inputs to the function
        grad_outputs (tuple of Tensor or Tensor, optional): The gradients with
            respect to the function's outputs.
        eps (float, optional): perturbation for finite differences
        atol (float, optional): absolute tolerance
        rtol (float, optional): relative tolerance
        gen_non_contig_grad_outputs (bool, optional): if :attr:`grad_outputs` is
            ``None`` and :attr:`gen_non_contig_grad_outputs` is ``True``, the
            randomly generated gradient outputs are made to be noncontiguous
        raise_exception (bool, optional): indicating whether to raise an exception if
            the check fails. The exception gives more information about the
            exact nature of the failure. This is helpful when debugging gradchecks.
        nondet_tol (float, optional): tolerance for non-determinism. When running
            identical inputs through the differentiation, the results must either match
            exactly (default, 0.0) or be within this tolerance. Note that a small amount
            of nondeterminism in the gradient will lead to larger inaccuracies in
            the second derivative.
        check_undefined_grad (bool, options): if True, check if undefined output grads
            are supported and treated as zeros

    Returns:
        True if all differences satisfy allclose condition
    """
    tupled_inputs = _as_tuple(inputs)

    if grad_outputs is None:
        # If grad_outputs is not specified, create random Tensors of the same
        # shape, type, and device as the outputs
        def randn_like(x):
            y = torch.testing.randn_like(
                x if (x.is_floating_point() or x.is_complex()) else x.double(), memory_format=torch.legacy_contiguous_format)
            if gen_non_contig_grad_outputs:
                y = torch.testing.make_non_contiguous(y)
            return y.requires_grad_()
        outputs = _as_tuple(func(*tupled_inputs))
        tupled_grad_outputs = tuple(randn_like(x) for x in outputs)
    else:
        tupled_grad_outputs = _as_tuple(grad_outputs)

    num_outputs = len(tupled_grad_outputs)

    def new_func(*args):
        input_args = args[:-num_outputs]
        grad_outputs = args[-num_outputs:]
        outputs = _differentiable_outputs(func(*input_args))
        input_args = tuple(x for x in input_args if isinstance(x, torch.Tensor) and x.requires_grad)
        grad_inputs = torch.autograd.grad(outputs, input_args, grad_outputs, create_graph=True)
        return grad_inputs

    return gradcheck(new_func, tupled_inputs + tupled_grad_outputs, eps, atol, rtol, raise_exception,
                     nondet_tol=nondet_tol, check_undefined_grad=check_undefined_grad)<|MERGE_RESOLUTION|>--- conflicted
+++ resolved
@@ -74,34 +74,25 @@
 
     contains_complex_input = imag_j_tensors is not None
 
-    def compute_gradient(x_tensor, x_idx, is_mkldnn=False, imag_delta=False):
+    def compute_gradient(x, idx, is_mkldnn=False, imag_delta=False):
 
         def fn_out(is_mkldnn=False):
             if not is_mkldnn:
                 return fn(input).clone()
             else:
-<<<<<<< HEAD
-                return fn([x_tensor.to_mkldnn()])
-=======
                 # convert the dense vector back to have mkldnn layout
                 return fn([x.to_mkldnn()])
->>>>>>> 0592cb5e
 
         if imag_delta:
             delta = eps * 1j
         else:
             delta = eps
-        orig = x_tensor[x_idx].item()
-        x_tensor[x_idx] = orig - eps
+        orig = x[idx].item()
+        x[idx] = orig - eps
         outa = fn_out(is_mkldnn)
-        x_tensor[x_idx] = orig + eps
+        x[idx] = orig + eps
         outb = fn_out(is_mkldnn)
-<<<<<<< HEAD
-        if not is_mkldnn:
-            x_tensor[x_idx] = orig
-=======
         x[idx] = orig
->>>>>>> 0592cb5e
         r = (outb - outa) / (2 * eps)
         return r.detach().reshape(-1)
 
