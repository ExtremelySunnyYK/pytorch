--- conflicted
+++ resolved
@@ -81,9 +81,5 @@
 from .symbolic_trace import symbolic_trace, Tracer, wrap
 from .graph import Graph
 from .node import Node, map_arg
-<<<<<<< HEAD
-from .proxy import Proxy, len
-from .interpreter import Interpreter as Interpreter, Transformer as Transformer
-=======
 from .proxy import Proxy
->>>>>>> c37a6a69
+from .interpreter import Interpreter as Interpreter, Transformer as Transformer