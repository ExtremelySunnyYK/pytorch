from functools import reduce, wraps
from itertools import product
from operator import mul, itemgetter
import collections
import operator

import torch
import numpy as np
from torch._six import inf, istuple
from torch.autograd import Variable
import collections.abc

from typing import List, Tuple, Dict, Any

from torch.testing import \
    (make_non_contiguous, _dispatch_dtypes, floating_types, floating_types_and,
     floating_and_complex_types, floating_and_complex_types_and,
     all_types_and_complex_and, all_types_and, all_types_and_complex, all_types,
     integral_types)
from torch.testing._internal.common_device_type import \
    (skipIf, skipCUDAIfNoMagma, skipCPUIfNoLapack, skipCPUIfNoMkl,
     skipCUDAIfRocm, expectedAlertNondeterministic, precisionOverride)
from torch.testing._internal.common_cuda import CUDA11OrLater
from torch.testing._internal.common_utils import \
    (prod_single_zero, random_square_matrix_of_rank,
     random_symmetric_matrix, random_symmetric_psd_matrix,
     random_symmetric_pd_matrix, make_nonzero_det,
     random_fullrank_matrix_distinct_singular_value, set_rng_seed,
     TEST_WITH_ROCM, IS_WINDOWS, IS_MACOS, make_tensor, TEST_SCIPY,
     torch_to_numpy_dtype_dict, slowTest)

from distutils.version import LooseVersion

if TEST_SCIPY:
    import scipy.special


class DecorateInfo(object):
    """Describes which test, or type of tests, should be wrapped in the given
       decorators when testing an operator. Any test that matches all provided
       arguments will be decorated. The decorators will only be applied if the
       active_if argument is True."""

    __slots__ = ['decorators', 'cls_name', 'test_name', 'device_type', 'dtypes', 'active_if']

    def __init__(self, decorators, cls_name=None, test_name=None, *,
                 device_type=None, dtypes=None, active_if=True):
        self.decorators = list(decorators) if isinstance(decorators, collections.abc.Sequence) else [decorators]
        self.cls_name = cls_name
        self.test_name = test_name
        self.device_type = device_type
        self.dtypes = dtypes
        self.active_if = active_if

    def is_active(self, cls_name, test_name, device_type, dtype):
        return (
            self.active_if and
            (self.cls_name is None or self.cls_name == cls_name) and
            (self.test_name is None or self.test_name == test_name) and
            (self.device_type is None or self.device_type == device_type) and
            (self.dtypes is None or dtype in self.dtypes)
        )


class SkipInfo(DecorateInfo):
    """Describes which test, or type of tests, should be skipped when testing
       an operator. Any test that matches all provided arguments will be skipped.
       The skip will only be checked if the active_if argument is True."""

    def __init__(self, cls_name=None, test_name=None, *,
                 device_type=None, dtypes=None, active_if=True):
        super().__init__(decorators=skipIf(True, "Skipped!"), cls_name=cls_name,
                         test_name=test_name, device_type=device_type, dtypes=dtypes,
                         active_if=active_if)

class SampleInput(object):
    """Represents sample inputs to a function."""

    # output_process_fn_grad is a function that modifies the output of op compatible with input
    __slots__ = ['input', 'args', 'kwargs', 'output_process_fn_grad']

    def __init__(self, input, *, args=tuple(), kwargs=None, output_process_fn_grad=None):
        # test_ops.py expects input to be a tuple
        self.input = input if isinstance(input, tuple) else (input,)
        self.args = args
        self.kwargs = kwargs if kwargs is not None else {}
        self.output_process_fn_grad = output_process_fn_grad

    def __repr__(self):
        arguments = [
            f'input[{len(self.input)}]',
            f'args={self.args}' if len(self.args) > 0 else None,
            f'kwargs={self.kwargs}' if len(self.kwargs) > 0 else None,
            (f'output_process_fn_grad={self.output_process_fn_grad}'
             if self.output_process_fn_grad is not None else None)]

        return f'SampleInput({", ".join(a for a in arguments if a is not None)})'


_NOTHING = object()  # Unique value to distinguish default from anything else


# Extension of getattr to support qualified names
# e.g. _getattr_qual(torch, 'linalg.norm') -> torch.linalg.norm
def _getattr_qual(obj, name, default=_NOTHING):
    try:
        for path in name.split('.'):
            obj = getattr(obj, path)
        return obj
    except AttributeError:
        if default is not _NOTHING:
            return default
        else:
            raise


# Classes and methods for the operator database
class OpInfo(object):
    """Operator information and helper functions for acquiring it."""

    def __init__(self,
                 name,  # the string name of the function
                 *,
                 op=None,  # the function variant of the operation, populated as torch.<name> if None
                 dtypes=floating_types(),  # dtypes this function is expected to work with
                 dtypesIfCPU=None,  # dtypes this function is expected to work with on CPU
                 dtypesIfCUDA=None,  # dtypes this function is expected to work with on CUDA
                 dtypesIfROCM=None,  # dtypes this function is expected to work with on ROCM
                 default_test_dtypes=None,  # dtypes to test with by default. Gets intersected
                                            # with the dtypes support on the tested device
                 test_inplace_grad=True,  # whether to gradcheck and gradgradcheck the inplace variant
                 test_complex_grad=True,  # whether to gradcheck and gradgradcheck for complex dtypes
                 skip_bfloat16_grad=False,  # whether to skip grad and gradgradcheck for bfloat16 dtype
                 assert_autodiffed=False,  # if a op's aten::node is expected to be symbolically autodiffed
                 autodiff_nonfusible_nodes=None,  # a list of strings with node names that are expected to be in a
                                                  # DifferentiableGraph when autodiffed. Ex: ['aten::add', 'aten::mm'],
                                                  # default is populated to be ['aten::(name of Python operator)']
                 autodiff_fusible_nodes=None,  # a list of strings with node names that are expected to be in FusionGroups
                                               # inside of DifferentiableGraphs when this operation is autodiffed.
                                               # Ex: ['aten::add', 'aten::mm'], defaults to an empty list
                                               # Note: currently no ops use fusible nodes
                 output_func=lambda x: x,  # fn mapping output to part that should be gradcheck'ed
                 supports_tensor_out=True,  # whether the op supports the out kwarg, returning a Tensor
                 skips=tuple(),  # information about which tests to skip
                 decorators=None,  # decorators to apply to generated tests
                 safe_casts_outputs=False,  # whether op allows safe casting when writing to out arguments
                 sample_inputs_func=None,  # function to generate sample inputs
                 aten_name=None,  # name of the corresponding aten:: operator
                 variant_test_name='',  # additional string to include in the test name
                 supports_sparse=False,  # supported for sparse
                 check_batched_grad=True,  # check batched grad when doing gradcheck
                 check_batched_gradgrad=True,  # check batched grad grad when doing gradgradcheck
                 ):

        # Validates the dtypes are generated from the dispatch-related functions
        for dtype_list in (dtypes, dtypesIfCPU, dtypesIfCUDA, dtypesIfROCM):
            assert isinstance(dtype_list, (_dispatch_dtypes, type(None)))

        self.name = name
        self.aten_name = aten_name if aten_name is not None else name
        self.variant_test_name = variant_test_name

        self.dtypes = set(dtypes)
        self.dtypesIfCPU = set(dtypesIfCPU) if dtypesIfCPU is not None else self.dtypes
        self.dtypesIfCUDA = set(dtypesIfCUDA) if dtypesIfCUDA is not None else self.dtypes
        self.dtypesIfROCM = set(dtypesIfROCM) if dtypesIfROCM is not None else self.dtypes
        self._default_test_dtypes = set(default_test_dtypes) if default_test_dtypes is not None else None

        # NOTE: if the op is unspecified it is assumed to be under the torch namespace
        self.op = op if op else _getattr_qual(torch, self.name)
        self.method_variant = getattr(torch.Tensor, name, None)
        inplace_name = name + "_"
        self.inplace_variant = getattr(torch.Tensor, inplace_name, None)
        self.operator_variant = getattr(operator, name, None)
        self.skip_bfloat16_grad = skip_bfloat16_grad

        self.test_inplace_grad = test_inplace_grad
        self.test_complex_grad = test_complex_grad
        self.supports_tensor_out = supports_tensor_out
        self.safe_casts_outputs = safe_casts_outputs

        self.skips = skips
        self.decorators = decorators
        self.output_func = output_func
        self.sample_inputs_func = sample_inputs_func

        self.assert_autodiffed = assert_autodiffed
        self.autodiff_fusible_nodes = autodiff_fusible_nodes if autodiff_fusible_nodes else []
        if autodiff_nonfusible_nodes is None:
            self.autodiff_nonfusible_nodes = ['aten::' + self.name]
        else:
            self.autodiff_nonfusible_nodes = autodiff_nonfusible_nodes
        self.supports_sparse = supports_sparse
        self.check_batched_grad = check_batched_grad
        self.check_batched_gradgrad = check_batched_gradgrad

    def __call__(self, *args, **kwargs):
        """Calls the function variant of the operator."""
        return self.op(*args, **kwargs)

    def get_op(self):
        """Returns the function variant of the operator, torch.<op_name>."""
        return self.op

    def get_method(self):
        """Returns the method variant of the operator, torch.Tensor.<op_name>.
        Returns None if the operator has no method variant.
        """
        return self.method_variant

    def get_inplace(self):
        """Returns the inplace variant of the operator, torch.Tensor.<op_name>_.
        Returns None if the operator has no inplace variant.
        """
        return self.inplace_variant

    def get_operator_variant(self):
        """Returns operator variant of the operator, e.g. operator.neg
        Returns None if the operator has no operator variant.
        """
        return self.operator_variant

    def sample_inputs(self, device, dtype, requires_grad=False):
        """Returns an iterable of SampleInputs.

        These samples should be sufficient to test the function works correctly
        with autograd, TorchScript, etc.
        """
        return self.sample_inputs_func(self, device, dtype, requires_grad)

    # Returns True if the test should be skipped and False otherwise
    def should_skip(self, cls_name, test_name, device_type, dtype):
        return any(si.is_active(cls_name, test_name, device_type, dtype)
                   for si in self.skips)

    def supported_dtypes(self, device_type):
        if device_type == 'cpu':
            return self.dtypesIfCPU
        if device_type == 'cuda':
            return self.dtypesIfROCM if TEST_WITH_ROCM else self.dtypesIfCUDA
        else:
            return self.dtypes


    def supports_dtype(self, dtype, device_type):
        return dtype in self.supported_dtypes(device_type)

    def default_test_dtypes(self, device_type):
        """Returns the default dtypes used to test this operator on the device.

        Equal to the operator's default_test_dtypes filtered to remove dtypes
        not supported by the device.
        """
        supported = self.supported_dtypes(device_type)
        return (supported if self._default_test_dtypes is None
                else supported.intersection(self._default_test_dtypes))


L = 20
M = 10
S = 5


def sample_inputs_unary(op_info, device, dtype, requires_grad):
    low, high = op_info.domain
    low = low if low is None else low + op_info._domain_eps
    high = high if high is None else high - op_info._domain_eps

    return (SampleInput(make_tensor((L,), device, dtype,
                                    low=low, high=high,
                                    requires_grad=requires_grad)),
            SampleInput(make_tensor((), device, dtype,
                                    low=low, high=high,
                                    requires_grad=requires_grad)))

# Metadata class for unary "universal functions (ufuncs)" that accept a single
# tensor and have common properties like:
class UnaryUfuncInfo(OpInfo):
    """Operator information for 'universal unary functions (unary ufuncs).'
    These are functions of a single tensor with common properties like:
      - they are elementwise functions
      - the input shape is the output shape
      - they typically have method and inplace variants
      - they typically support the out kwarg
      - they typically have NumPy or SciPy references
    See NumPy's universal function documentation
    (https://numpy.org/doc/1.18/reference/ufuncs.html) for more details
    about the concept of ufuncs.
    """

    def __init__(self,
                 name,  # the string name of the function
                 *,
                 ref,  # a reference function
                 dtypes=floating_types(),
                 dtypesIfCPU=floating_and_complex_types_and(torch.bfloat16),
                 dtypesIfCUDA=floating_and_complex_types_and(torch.half),
                 dtypesIfROCM=floating_types_and(torch.half),
                 domain=(None, None),  # the [low, high) domain of the function
                 handles_large_floats=True,  # whether the op correctly handles large float values (like 1e20)
                 handles_extremals=True,  # whether the op correctly handles extremal values (like inf)
                 handles_complex_extremals=True,  # whether the op correct handles complex extremals (like inf -infj)
                 supports_complex_to_float=False,  # op supports casting from complex input to real output safely eg. angle
                 sample_inputs_func=sample_inputs_unary,
                 supports_sparse=False,
                 **kwargs):
        super(UnaryUfuncInfo, self).__init__(name,
                                             dtypes=dtypes,
                                             dtypesIfCPU=dtypesIfCPU,
                                             dtypesIfCUDA=dtypesIfCUDA,
                                             dtypesIfROCM=dtypesIfROCM,
                                             sample_inputs_func=sample_inputs_func,
                                             supports_sparse=supports_sparse,
                                             **kwargs)
        self.ref = ref
        self.domain = domain
        self.handles_large_floats = handles_large_floats
        self.handles_extremals = handles_extremals
        self.handles_complex_extremals = handles_complex_extremals
        self.supports_complex_to_float = supports_complex_to_float

        # Epsilon to ensure grad and gradgrad checks don't test values
        #   outside a function's domain.
        self._domain_eps = 1e-5

def sample_inputs_tensor_split(op_info, device, dtype, requires_grad):
    return (SampleInput(make_tensor((S, S, S), device, dtype,
                                    low=None, high=None,
                                    requires_grad=requires_grad),
                        args=(torch.tensor([1, 2, 3]),),),
            SampleInput(make_tensor((S, S, S), device, dtype,
                                    low=None, high=None,
                                    requires_grad=requires_grad),
                        args=(torch.tensor(1),),),
            SampleInput(make_tensor((S, S, S), device, dtype,
                                    low=None, high=None,
                                    requires_grad=requires_grad),
                        args=(torch.tensor([1, 2, 3]),),
                        kwargs=dict(dim=1)),)

def sample_inputs_linalg_norm(op_info, device, dtype, requires_grad):
    test_sizes = [
        (S,),
        (0,),
        (S, S),
        (0, 0),
        (S, 0),
        (0, S),
        (S, S, S),
        (0, S, S),
        (S, 0, S),
        (0, 0, 0),
    ]

    vector_ords = (None, 0, 0.5, 1, 2, 3.5, inf, -0.5, -1, -2, -3.5)
    matrix_ords = (None, 'fro', 'nuc', 1, 2, inf, -1, -2, -inf)

    inputs = []

    is_dtype_half = dtype in [torch.float16, torch.bfloat16]

    for test_size in test_sizes:
        is_vector_norm = len(test_size) == 1
        is_matrix_norm = len(test_size) == 2

        for keepdim in [False, True]:
            inputs.append(SampleInput(
                make_tensor(
                    test_size, device, dtype, low=None, high=None,
                    requires_grad=requires_grad),
                kwargs=dict(
                    keepdim=keepdim)))

            if not (is_vector_norm or is_matrix_norm):
                continue

            ords = vector_ords if is_vector_norm else matrix_ords

            for ord in ords:
                # TODO: remove this check when `max` is implemented for
                #       float16 and bfloat16. Issue:
                #       https://github.com/pytorch/pytorch/issues/50790
                if is_vector_norm and is_dtype_half and ord == inf:
                    continue

                inputs.append(SampleInput(
                    make_tensor(
                        test_size, device, dtype,
                        low=None, high=None,
                        requires_grad=requires_grad),
                    args=(ord,),
                    kwargs=dict(
                        keepdim=keepdim)))

                if ord in ['nuc', 'fro']:
                    inputs.append(SampleInput(
                        make_tensor(
                            test_size, device, dtype,
                            low=None, high=None,
                            requires_grad=requires_grad),
                        kwargs=dict(
                            ord=ord,
                            keepdim=keepdim,
                            dim=(0, 1))))
        return inputs

def sample_inputs_slogdet(op_info, device, dtype, requires_grad):
    # original test cases from 'method_tests' have too many test_inputs
    # we don't actually need all of them to check the autograd and jit correctness
    # sample inputs with shapes 0x0, 0xSxS, 2x0x0 are added
    test_inputs = (
        torch.randn(0, 0, dtype=dtype, device=device),  # '0x0'
        torch.randn(S, S, dtype=dtype, device=device),  # 'SxS'
        torch.randn(0, S, S, dtype=dtype, device=device),  # 'zero_batched_SxS'
        torch.randn(2, 0, 0, dtype=dtype, device=device),  # 'batched_0x0'
        torch.randn(2, S, S, dtype=dtype, device=device),  # 'batched_SxS'
    )
    out = []
    for a in test_inputs:
        a.requires_grad = requires_grad
        out.append(SampleInput(a))
    return out

def sample_inputs_addmm(op_info, device, dtype, requires_grad):
    input = SampleInput((make_tensor((S, S), device, dtype,
                                     low=None, high=None,
                                     requires_grad=requires_grad),
                         make_tensor((S, S), device, dtype,
                                     low=None, high=None,
                                     requires_grad=requires_grad),
                         make_tensor((S, S), device, dtype,
                                     low=None, high=None,
                                     requires_grad=False)))
    if dtype.is_complex:
        another_input = SampleInput((make_tensor((S, S), device, dtype,
                                     low=None, high=None,
                                     requires_grad=requires_grad),
                                     make_tensor((S, S), device, dtype,
                                     low=None, high=None,
                                     requires_grad=requires_grad),
                                     make_tensor((S, S), device, dtype,
                                     low=None, high=None,
                                     requires_grad=False)),
                                    kwargs=dict(beta=1 + 2j, alpha=2 + 3j))
        return (input, another_input)
    else:
        return (input, )

def sample_inputs_addr(op_info, device, dtype, requires_grad):
    input1 = SampleInput((make_tensor((S, M), device, dtype,
                          low=None, high=None,
                          requires_grad=requires_grad),
                          make_tensor((S, ), device, dtype,
                          low=None, high=None,
                          requires_grad=requires_grad),
                          make_tensor((M, ), device, dtype,
                          low=None, high=None,
                          requires_grad=requires_grad)))

    input2 = SampleInput((make_tensor((), device, dtype,
                          low=None, high=None,
                          requires_grad=requires_grad),
                          make_tensor((S, ), device, dtype,
                          low=None, high=None,
                          requires_grad=requires_grad),
                          make_tensor((M, ), device, dtype,
                          low=None, high=None,
                          requires_grad=requires_grad)))
    if dtype.is_complex:
        alpha, beta = 0.1 + 0.3j, 0.4 + 0.6j
    elif dtype.is_floating_point:
        alpha, beta = 0.2, 0.6
    else:
        alpha, beta = 2, 3

    input3 = SampleInput((make_tensor((S, M), device, dtype,
                          low=None, high=None,
                          requires_grad=requires_grad),
                          make_tensor((S, ), device, dtype,
                          low=None, high=None,
                          requires_grad=requires_grad),
                          make_tensor((M, ), device, dtype,
                          low=None, high=None,
                          requires_grad=requires_grad)),
                         kwargs=dict(beta=beta, alpha=alpha))

    input4 = SampleInput((make_tensor((), device, dtype,
                          low=None, high=None,
                          requires_grad=requires_grad),
                          make_tensor((S, ), device, dtype,
                          low=None, high=None,
                          requires_grad=requires_grad),
                          make_tensor((M, ), device, dtype,
                          low=None, high=None,
                          requires_grad=requires_grad)),
                         kwargs=dict(beta=beta, alpha=alpha))

    return (input1, input2, input3, input4)

def sample_inputs_xlogy(self, device, dtype, requires_grad):
    return (SampleInput((make_tensor((S, S), device, dtype,
                                     low=None, high=None,
                                     requires_grad=requires_grad),
                         make_tensor((S, S), device, dtype,
                                     low=0, high=None,
                                     requires_grad=requires_grad))),)

def sample_inputs_trace(self, device, dtype, requires_grad):
    return (SampleInput((make_tensor((S, S), device, dtype,
                                     low=None, high=None,
                                     requires_grad=requires_grad))),)

def sample_inputs_linalg_inv(op_info, device, dtype, requires_grad=False):
    """
    This function generates always invertible input for torch.linalg.inv using
    random_fullrank_matrix_distinct_singular_value.
    The input is generated as the itertools.product of 'batches' and 'ns'.
    In total this function generates 8 SampleInputs
    'batches' cases include:
        () - single input,
        (0,) - zero batched dimension,
        (2,) - batch of two matrices,
        (2, 3) - 2x3 batch of matrices
    'ns' gives 0x0 and 5x5 matrices.
    Zeros in dimensions are edge cases in the implementation and important to test for in order to avoid unexpected crashes.
    """
    from torch.testing._internal.common_utils import random_fullrank_matrix_distinct_singular_value

    batches = [(), (0, ), (2, ), (2, 3)]
    ns = [0, 5]
    out = []
    for batch, n in product(batches, ns):
        a = random_fullrank_matrix_distinct_singular_value(n, *batch, dtype=dtype).to(device)
        a.requires_grad = requires_grad
        out.append(SampleInput(a))
    return out

def np_sinc_with_fp16_as_fp32(x):
    # Wraps numpy's sinc function so that fp16 values are promoted to fp32
    # before sinc is invoked. Context: numpy's sinc returns NaN when evaluated
    # at 0 for fp16.
    if x.dtype == np.float16:
        return np.sinc(x.astype(np.float32))
    else:
        return np.sinc(x)

def sample_inputs_broadcast_to(op_info, device, dtype, requires_grad):
    test_cases = (
        ((S, 1, 1), (S, S, S)),
        ((S, 1, S), (S, S, S)),
        ((S, 1), (S, S, S)),
        ((1,), (S, S, S)),
        ((1, S), (1, 1, S)),
        ((), ()),
        ((), (1, 3, 2)),
    )

    return tuple(SampleInput((make_tensor(size, device, dtype,
                                          low=None, high=None,
                                          requires_grad=requires_grad), shape))
                 for size, shape in test_cases)

def sample_inputs_stack(op_info, device, dtype, requires_grad):
    return (SampleInput((make_tensor((S, S), device, dtype,
                                     low=None, high=None,
                                     requires_grad=requires_grad),
                        make_tensor((S, S), device, dtype,
                                    low=None, high=None,
                                    requires_grad=requires_grad),
                        make_tensor((S, S), device, dtype,
                                    low=None, high=None,
                                    requires_grad=requires_grad)), kwargs=dict(idx=0)),)

def sample_inputs_hstack_dstack_vstack(op_info, device, dtype, requires_grad):
    return (SampleInput((make_tensor((S, S), device, dtype,
                                     low=None, high=None,
                                     requires_grad=requires_grad),
                        make_tensor((S, S), device, dtype,
                                    low=None, high=None,
                                    requires_grad=requires_grad),
                        make_tensor((S, S), device, dtype,
                                    low=None, high=None,
                                    requires_grad=requires_grad))),)

def sample_inputs_gather(op_info, device, dtype, requires_grad):
    return (SampleInput((make_tensor((M, S), device, dtype,
                                     low=None, high=None,
                                     requires_grad=requires_grad),
                        0, gather_variable((S, S), 1, M, True, device=device))),
            SampleInput((make_tensor((M, S), device, dtype,
                                     low=None, high=None,
                                     requires_grad=requires_grad),
                        1, gather_variable((M, S // 2), 0, S, True, device=device))),
            SampleInput((make_tensor((), device, dtype,
                                     low=None, high=None,
                                     requires_grad=requires_grad),
                        0, torch.tensor([0], dtype=torch.int64, device=device))),
            SampleInput((make_tensor((S,), device, dtype,
                                     low=None, high=None,
                                     requires_grad=requires_grad),
                        0, torch.tensor(0, dtype=torch.int64, device=device))),
            SampleInput((make_tensor((), device, dtype,
                                     low=None, high=None,
                                     requires_grad=requires_grad),
                        0, torch.tensor(0, dtype=torch.int64, device=device))),
            )


def sample_inputs_index_select(op_info, device, dtype, requires_grad):
    return (SampleInput((make_tensor((S, S, S), device, dtype,
                                     low=None, high=None,
                                     requires_grad=requires_grad),
                        0, index_variable(2, S, device=device))),
            SampleInput((make_tensor((), device, dtype,
                                     low=None, high=None,
                                     requires_grad=requires_grad),
                        0, torch.tensor([0], dtype=torch.int64, device=device))),
            SampleInput((make_tensor((), device, dtype,
                                     low=None, high=None,
                                     requires_grad=requires_grad),
                        0, torch.tensor(0, dtype=torch.int64, device=device))),
            )

def sample_movedim_moveaxis(op_info, device, dtype, requires_grad):
    return (SampleInput((make_tensor((4, 3, 2, 1), device, dtype,
                                     low=None, high=None,
                                     requires_grad=requires_grad),
                        (0, 1, 2, 3), (3, 2, 1, 0))),
            SampleInput((make_tensor((4, 3, 2, 1), device, dtype,
                                     low=None, high=None,
                                     requires_grad=requires_grad),
                        (0, -1, -2, -3), (-3, -2, -1, -0))))


def sample_repeat_tile(op_info, device, dtype, requires_grad):
    rep_dims = ((), (0, ), (1, ), (0, 2), (1, 1), (2, 3), (2, 3, 2), (0, 2, 3), (2, 1, 1, 1),)
    shapes = ((), (0,), (2,), (3, 0), (3, 2), (3, 0, 1))

    if requires_grad:
        # Tests for variant_consistency_jit, grad, gradgrad
        # are slower. Use smaller bags of `rep_dims` and `shapes`
        # in this case.
        rep_dims = ((), (0, ), (0, 2), (1, 1), (2, 3), (1, 3, 2), (3, 1, 1))  # type: ignore
        shapes = ((), (0,), (2,), (3, 2))  # type: ignore

    tensors = [make_tensor(shape, device, dtype,
                           low=None, high=None,
                           requires_grad=requires_grad) for shape in shapes]

    samples = []
    for rep_dim, tensor in product(rep_dims, tensors):
        for t in (tensor, tensor.T):
            if op_info.name == 'repeat' and len(rep_dim) >= t.dim():
                # `torch.repeat` errors for `len(rep_dims) < t.dim()`,
                # so we filter such combinations.
                samples.append(SampleInput((t, rep_dim),))
            elif op_info.name == 'tile':
                samples.append(SampleInput((t, rep_dim),))

    return samples

def np_unary_ufunc_integer_promotion_wrapper(fn):
    # Wrapper that passes PyTorch's default scalar
    #   type as an argument to the wrapped NumPy
    #   unary ufunc when given an integer input.
    #   This mimicks PyTorch's integer->floating point
    #   type promotion.
    #
    # This is necessary when NumPy promotes
    #   integer types to double, since PyTorch promotes
    #   integer types to the default scalar type.

    # Helper to determine if promotion is needed
    def is_integral(dtype):
        return dtype in [np.bool, np.uint8, np.int8, np.int16, np.int32, np.int64]

    # NOTE: Promotion in PyTorch is from integer types to the default dtype
    np_dtype = torch_to_numpy_dtype_dict[torch.get_default_dtype()]

    @wraps(fn)
    def wrapped_fn(x):
        if is_integral(x.dtype):
            return fn(x, dtype=np_dtype)
        return fn(x)

    return wrapped_fn


# Metadata class for Fast Fourier Transforms in torch.fft.
class SpectralFuncInfo(OpInfo):
    """Operator information for torch.fft transforms. """

    def __init__(self,
                 name,  # the string name of the function
                 *,
                 ref=None,  # Reference implementation (probably in np.fft namespace)
                 dtypes=floating_and_complex_types(),
                 ndimensional: bool,  # Whether dim argument can be a tuple
                 decorators=None,
                 **kwargs):
        decorators = list(decorators) if decorators is not None else []
        decorators += [
            skipCPUIfNoMkl,
            skipCUDAIfRocm,
            # gradgrad is quite slow
            DecorateInfo(slowTest, 'TestGradients', 'test_fn_gradgrad'),
        ]

        super().__init__(name=name,
                         dtypes=dtypes,
                         decorators=decorators,
                         **kwargs)
        self.ref = ref if ref is not None else _getattr_qual(np, name)
        self.ndimensional = ndimensional


    def sample_inputs(self, device, dtype, requires_grad=False):
        nd_tensor = make_tensor((S, S + 1, S + 2), device, dtype, low=None, high=None,
                                requires_grad=requires_grad)
        tensor = make_tensor((31,), device, dtype, low=None, high=None,
                             requires_grad=requires_grad)

        if self.ndimensional:
            return [
                SampleInput(nd_tensor, kwargs=dict(s=(3, 10), dim=(1, 2), norm='ortho')),
                SampleInput(nd_tensor, kwargs=dict(norm='ortho')),
                SampleInput(nd_tensor, kwargs=dict(s=(8,))),
                SampleInput(tensor),

                *(SampleInput(nd_tensor, kwargs=dict(dim=dim))
                  for dim in [-1, -2, -3, (0, -1)]),
            ]
        else:
            return [
                SampleInput(nd_tensor, kwargs=dict(n=10, dim=1, norm='ortho')),
                SampleInput(nd_tensor, kwargs=dict(norm='ortho')),
                SampleInput(nd_tensor, kwargs=dict(n=7)),
                SampleInput(tensor),

                *(SampleInput(nd_tensor, kwargs=dict(dim=dim))
                  for dim in [-1, -2, -3]),
            ]


class ShapeFuncInfo(OpInfo):
    """Early version of a specialized OpInfo for Shape manipulating operations like tile and roll"""
    def __init__(self,
                 name,  # the string name of the function
                 *,
                 ref,  # a reference function
                 dtypes=floating_types(),
                 dtypesIfCPU=None,
                 dtypesIfCUDA=None,
                 dtypesIfROCM=None,
                 sample_inputs_func=None,
                 **kwargs):
        super(ShapeFuncInfo, self).__init__(name,
                                            dtypes=dtypes,
                                            dtypesIfCPU=dtypesIfCPU,
                                            dtypesIfCUDA=dtypesIfCUDA,
                                            dtypesIfROCM=dtypesIfROCM,
                                            sample_inputs_func=sample_inputs_func,
                                            **kwargs)
        self.ref = ref

def sample_inputs_foreach(self, device, dtype, N):
    if dtype in [torch.bfloat16, torch.bool, torch.float16]:
        tensors = [torch.randn((N, N), device=device).to(dtype) for _ in range(N)]
    elif dtype in torch.testing.get_all_int_dtypes():
        tensors = [torch.randint(1, 100, (N, N), device=device, dtype=dtype) for _ in range(N)]
    else:
        tensors = [torch.randn((N, N), device=device, dtype=dtype) for _ in range(N)]

    return tensors

class ForeachFuncInfo(OpInfo):
    """Early version of a specialized OpInfo for foreach unary and pointwise functions"""
    def __init__(self,
                 name,
                 method,
                 inplace,
                 ref,  # torch reference function
                 dtypes=floating_and_complex_types(),
                 dtypesIfCPU=all_types_and_complex(),
                 dtypesIfCUDA=floating_and_complex_types_and(torch.half),
                 dtypesIfROCM=None,
                 safe_casts_outputs=True,
                 sample_inputs_func=sample_inputs_foreach,
                 **kwargs):
        super(ForeachFuncInfo, self).__init__(name,
                                              dtypes=dtypes,
                                              dtypesIfCPU=dtypesIfCPU,
                                              dtypesIfCUDA=dtypesIfCUDA,
                                              dtypesIfROCM=dtypesIfROCM,
                                              safe_casts_outputs=safe_casts_outputs,
                                              sample_inputs_func=sample_inputs_func,
                                              **kwargs)
        self.method_variant = method
        self.inplace_variant = inplace
        self.ref = ref

class ForeachBinaryFuncInfo(OpInfo):
    """Early version of a specialized OpInfo for foreach binary functions"""
    def __init__(self,
                 name,
                 method,
                 inplace,
                 ref,  # torch reference function
                 ref_name,  # torch reference function name
                 dtypes=all_types_and_complex_and(torch.bool, torch.half, torch.bfloat16),
                 dtypesIfCPU=all_types_and_complex_and(torch.bool, torch.half, torch.bfloat16),
                 dtypesIfCUDA=all_types_and_complex_and(torch.bool, torch.half, torch.bfloat16),
                 dtypesIfROCM=None,
                 safe_casts_outputs=False,
                 sample_inputs_func=sample_inputs_foreach,
                 supports_alpha_param=False,
                 **kwargs):
        super(ForeachBinaryFuncInfo, self).__init__(name,
                                                    dtypes=dtypes,
                                                    dtypesIfCPU=dtypesIfCPU,
                                                    dtypesIfCUDA=dtypesIfCUDA,
                                                    dtypesIfROCM=dtypesIfROCM,
                                                    safe_casts_outputs=safe_casts_outputs,
                                                    sample_inputs_func=sample_inputs_func,
                                                    **kwargs)
        self.method_variant = method
        self.inplace_variant = inplace
        self.ref = ref
        self.ref_name = ref_name
        self.supports_alpha_param = supports_alpha_param

class HermitianOpInfo(OpInfo):
    """Operator information for Hermitian functions
    These are functions that take Hermitian matrices as input.
    They require a modified function to be tested for gradcheck, because the finite-difference algorithm
    for calculating derivatives does not preserve the Hermitian property of the input and returning incorrect results.
    """

    def get_op(self):
        """
        Returns the function variant of the operator, torch.<op_name>,
        compatible with gradcheck for Hermitian functions.
        It works only for single input argument.
        """
        def hermitian_func(non_hermitian_input, **kwargs):
            hermitian_input = non_hermitian_input + non_hermitian_input.conj().transpose(-2, -1)
            return self.op(hermitian_input, **kwargs)

        return hermitian_func


def sample_inputs_linalg_pinv(op_info, device, dtype, requires_grad=False):
    """
    This function generates input for torch.linalg.pinv with distinct singular values so that autograd is always stable
    Implementation of torch.linalg.pinv depends on torch.svd and torch.linalg.eigh, therefore it's sufficient to
    check only square S x S matrix and the batched (3 x S x S) input.
    """
    from torch.testing._internal.common_utils import random_fullrank_matrix_distinct_singular_value

    test_cases = (
        random_fullrank_matrix_distinct_singular_value(S, dtype=dtype).to(device),  # single matrix
        random_fullrank_matrix_distinct_singular_value(S, 3, dtype=dtype).to(device),  # batch of matrices
    )

    out = []
    for a in test_cases:
        a.requires_grad = requires_grad
        out.append(SampleInput(a))
    return out


def sample_inputs_linalg_pinv_hermitian(op_info, device, dtype, requires_grad=False):
    """
    This function generates input for torch.linalg.pinv with hermitian=True keyword argument.
    """
    out = sample_inputs_linalg_pinv(op_info, device, dtype, requires_grad)
    for o in out:
        o.kwargs = {"hermitian": True}
    return out

def sample_inputs_linalg_solve(op_info, device, dtype, requires_grad=False):
    """
    This function generates always solvable input for torch.linalg.solve
    Using random_fullrank_matrix_distinct_singular_value gives a non-singular (=invertible, =solvable) matrices 'a'.
    The first input to torch.linalg.solve is generated as the itertools.product of 'batches' and 'ns'.
    The second input is generated as the product of 'batches', 'ns' and 'nrhs'.
    In total this function generates 18 SampleInputs
    'batches' cases include:
        () - single input,
        (0,) - zero batched dimension,
        (2,) - batch of two matrices.
    'ns' gives 0x0 and 5x5 matrices.
    and 'nrhs' controls the number of vectors to solve for:
        () - using 1 as the number of vectors implicitly
        (1,) - same as () but explicit
        (3,) - solve for 3 vectors.
    Zeros in dimensions are edge cases in the implementation and important to test for in order to avoid unexpected crashes.
    """
    from torch.testing._internal.common_utils import random_fullrank_matrix_distinct_singular_value

    batches = [(), (0, ), (2, )]
    ns = [0, 5]
    nrhs = [(), (1, ), (3, )]
    out = []
    for n, batch, rhs in product(ns, batches, nrhs):
        a = random_fullrank_matrix_distinct_singular_value(n, *batch, dtype=dtype).to(device)
        a.requires_grad = requires_grad
        b = torch.randn(*batch, n, *rhs, dtype=dtype, device=device)
        b.requires_grad = requires_grad
        out.append(SampleInput((a, b)))
    return out


def _sample_inputs_svd(op_info, device, dtype, requires_grad=False, is_linalg_svd=False):
    """
    This function generates input for torch.svd with distinct singular values so that autograd is always stable.
    Matrices of different size:
        square matrix - S x S size
        tall marix - S x (S-2)
        wide matrix - (S-2) x S
    and batched variants of above are generated.
    Each SampleInput has a function 'output_process_fn_grad' attached to it that is applied on the output of torch.svd
    It is needed for autograd checks, because backward of svd doesn't work for an arbitrary loss function.
    """
    from torch.testing._internal.common_utils import random_fullrank_matrix_distinct_singular_value

    # svd and linalg.svd returns V and V.conj().T, respectively. So we need to slice
    # along different dimensions when needed (this is used by
    # test_cases2:wide_all and wide_all_batched below)
    if is_linalg_svd:
        def slice_V(v):
            return v[..., :(S - 2), :]

        def uv_loss(usv):
            u00 = usv[0][0, 0]
            v00_conj = usv[2][0, 0]
            return u00 * v00_conj
    else:
        def slice_V(v):
            return v[..., :, :(S - 2)]

        def uv_loss(usv):
            u00 = usv[0][0, 0]
            v00_conj = usv[2][0, 0].conj()
            return u00 * v00_conj

    test_cases1 = (  # some=True (default)
        # loss functions for complex-valued svd have to be "gauge invariant",
        # i.e. loss functions shouldn't change when sigh of the singular vectors change.
        # the simplest choice to satisfy this requirement is to apply 'abs'.
        (random_fullrank_matrix_distinct_singular_value(S, dtype=dtype).to(device),
            lambda usv: usv[1]),  # 'check_grad_s'
        (random_fullrank_matrix_distinct_singular_value(S, dtype=dtype).to(device),
            lambda usv: abs(usv[0])),  # 'check_grad_u'
        (random_fullrank_matrix_distinct_singular_value(S, dtype=dtype).to(device),
            lambda usv: abs(usv[2])),  # 'check_grad_v'
        # this test is important as it checks the additional term that is non-zero only for complex-valued inputs
        # and when the loss function depends both on 'u' and 'v'
        (random_fullrank_matrix_distinct_singular_value(S, dtype=dtype).to(device),
            uv_loss),  # 'check_grad_uv'
        (random_fullrank_matrix_distinct_singular_value(S, dtype=dtype).to(device)[:(S - 2)],
            lambda usv: (abs(usv[0]), usv[1], abs(usv[2][..., :, :(S - 2)]))),  # 'wide'
        (random_fullrank_matrix_distinct_singular_value(S, dtype=dtype).to(device)[:, :(S - 2)],
            lambda usv: (abs(usv[0]), usv[1], abs(usv[2]))),  # 'tall'
        (random_fullrank_matrix_distinct_singular_value(S, 2, dtype=dtype).to(device),
            lambda usv: (abs(usv[0]), usv[1], abs(usv[2]))),  # 'batched'
        (random_fullrank_matrix_distinct_singular_value(S, 2, dtype=dtype).to(device)[..., :(S - 2), :],
            lambda usv: (abs(usv[0]), usv[1], abs(usv[2]))),  # 'wide_batched'
        (random_fullrank_matrix_distinct_singular_value(S, 2, dtype=dtype).to(device)[..., :, :(S - 2)],
            lambda usv: (abs(usv[0]), usv[1], abs(usv[2]))),  # 'tall_batched'
    )
    test_cases2 = (  # some=False
        (random_fullrank_matrix_distinct_singular_value(S, dtype=dtype).to(device)[:(S - 2)],
            lambda usv: (abs(usv[0]), usv[1], abs(slice_V(usv[2])))),  # 'wide_all'
        (random_fullrank_matrix_distinct_singular_value(S, dtype=dtype).to(device)[:, :(S - 2)],
            lambda usv: (abs(usv[0][:, :(S - 2)]), usv[1], abs(usv[2]))),  # 'tall_all'
        (random_fullrank_matrix_distinct_singular_value(S, 2, dtype=dtype).to(device)[..., :(S - 2), :],
            lambda usv: (abs(usv[0]), usv[1], abs(slice_V(usv[2])))),  # 'wide_all_batched'
        (random_fullrank_matrix_distinct_singular_value(S, 2, dtype=dtype).to(device)[..., :, :(S - 2)],
            lambda usv: (abs(usv[0][..., :, :(S - 2)]), usv[1], abs(usv[2]))),  # 'tall_all_batched'
    )

    out = []
    for a, out_fn in test_cases1:
        a.requires_grad = requires_grad
        if is_linalg_svd:
            kwargs = {'full_matrices': False}
        else:
            kwargs = {'some': True}
        out.append(SampleInput(a, kwargs=kwargs, output_process_fn_grad=out_fn))

    for a, out_fn in test_cases2:
        a.requires_grad = requires_grad
        if is_linalg_svd:
            kwargs = {'full_matrices': True}
        else:
            kwargs = {'some': False}
        out.append(SampleInput(a, kwargs=kwargs, output_process_fn_grad=out_fn))

    return out

def sample_inputs_svd(op_info, device, dtype, requires_grad=False):
    return _sample_inputs_svd(op_info, device, dtype, requires_grad, is_linalg_svd=False)

def sample_inputs_linalg_svd(op_info, device, dtype, requires_grad=False):
    return _sample_inputs_svd(op_info, device, dtype, requires_grad, is_linalg_svd=True)

def sample_inputs_pinverse(op_info, device, dtype, requires_grad=False):
    """
    This function generates input for torch.pinverse with distinct singular values so that autograd is always stable.
    Implementation of torch.pinverse depends on torch.svd, therefore it's sufficient to check only square S x S matrix
    and the batched (3 x S x S) input.
    """
    from torch.testing._internal.common_utils import random_fullrank_matrix_distinct_singular_value

    test_cases = (
        random_fullrank_matrix_distinct_singular_value(S, dtype=dtype).to(device),  # pinverse
        random_fullrank_matrix_distinct_singular_value(S, 3, dtype=dtype).to(device),  # pinverse 'batched'
    )

    out = []
    for a in test_cases:
        a.requires_grad = requires_grad
        out.append(SampleInput(a))
    return out


def sample_inputs_flip(op_info, device, dtype, requires_grad):
    tensors = (
        make_tensor((S, M, S), device, dtype, low=None, high=None, requires_grad=requires_grad),
        make_tensor((S, 0, M), device, dtype, low=None, high=None, requires_grad=requires_grad)
    )

    dims = ((0, 1, 2), (0,), (0, 2), (-1,), ())

    samples = [SampleInput(tensor, kwargs={'dims': dim}) for tensor, dim in product(tensors, dims)]

    return samples

def sample_inputs_fliplr_flipud(op_info, device, dtype, requires_grad):
    tensors = (
        make_tensor((S, M, S), device, dtype, low=None, high=None, requires_grad=requires_grad),
        make_tensor((S, 0, M), device, dtype, low=None, high=None, requires_grad=requires_grad)
    )
    return [SampleInput(tensor) for tensor in tensors]

# Foreach pointwise ops
foreach_pointwise_op_db: List[OpInfo] = [
    ForeachFuncInfo('_foreach_addcmul',
                    method=torch._foreach_addcmul,
                    inplace=torch._foreach_addcmul_,
                    ref=torch.addcmul,
                    dtypes=all_types(),
                    dtypesIfCPU=all_types(),
                    dtypesIfCUDA=all_types()),

    ForeachFuncInfo('_foreach_addcdiv',
                    method=torch._foreach_addcdiv,
                    inplace=torch._foreach_addcdiv_,
                    ref=torch.addcdiv,
                    dtypes=floating_types(),
                    dtypesIfCPU=floating_types(),
                    dtypesIfCUDA=floating_types()),
]

# Foreach min/max ops
foreach_min_max_op_db: List[OpInfo] = [
    ForeachFuncInfo('_foreach_maximum',
<<<<<<< HEAD
                         method=torch._foreach_maximum,
                         inplace=None,
                         ref=torch.max,
                         dtypes=floating_types_and(torch.bfloat16, torch.bool, torch.half),
                         dtypesIfCPU=floating_types_and(torch.bfloat16, torch.bool, torch.half),
                         dtypesIfCUDA=floating_types_and(torch.bfloat16, torch.bool, torch.half),
                         skips=(
                             # cannot convert float infinity to integer
                             SkipInfo('TestForeach', 'test_min_max_inf_nan',
                                      device_type='cpu', dtypes=[*integral_types()]),
                             SkipInfo('TestForeach', 'test_min_max_inf_nan',
                                      device_type='cuda', dtypes=[*integral_types()]),
                         )),

    ForeachFuncInfo('_foreach_minimum',
                         method=torch._foreach_minimum,
                         inplace=None,
                         ref=torch.min,
                         dtypes=floating_types_and(torch.bfloat16, torch.bool, torch.half),
                         dtypesIfCPU=floating_types_and(torch.bfloat16, torch.bool, torch.half),
                         dtypesIfCUDA=floating_types_and(torch.bfloat16, torch.bool, torch.half),
                         skips=(
                             # cannot convert float infinity to integer
                             SkipInfo('TestForeach', 'test_min_max_inf_nan',
                                      device_type='cpu', dtypes=[*integral_types()]),
                             SkipInfo('TestForeach', 'test_min_max_inf_nan',
                                      device_type='cuda', dtypes=[*integral_types()]),
                         )),
=======
                    method=torch._foreach_maximum,
                    inplace=None,
                    ref=torch.max,
                    dtypes=all_types(),
                    dtypesIfCPU=all_types(),
                    dtypesIfCUDA=all_types(),
                    skips=(
                        # cannot convert float infinity to integer
                        SkipInfo('TestForeach', 'test_min_max_inf_nan',
                                 device_type='cpu', dtypes=[*integral_types()]),
                        SkipInfo('TestForeach', 'test_min_max_inf_nan',
                                 device_type='cuda', dtypes=[*integral_types()]),
                    )),

    ForeachFuncInfo('_foreach_minimum',
                    method=torch._foreach_minimum,
                    inplace=None,
                    ref=torch.min,
                    dtypes=all_types(),
                    dtypesIfCPU=all_types(),
                    dtypesIfCUDA=all_types(),
                    skips=(
                        # cannot convert float infinity to integer
                        SkipInfo('TestForeach', 'test_min_max_inf_nan',
                                 device_type='cpu', dtypes=[*integral_types()]),
                        SkipInfo('TestForeach', 'test_min_max_inf_nan',
                                 device_type='cuda', dtypes=[*integral_types()]),
                    )),
>>>>>>> 9cca9254
]

# Foreach binary ops
foreach_binary_op_db: List[OpInfo] = [
    ForeachBinaryFuncInfo('_foreach_add',
                          method=torch._foreach_add,
                          inplace=torch._foreach_add_,
                          ref=torch.add,
                          ref_name='add',
                          supports_alpha_param=True),

    ForeachBinaryFuncInfo('_foreach_sub',
                          method=torch._foreach_sub,
                          inplace=torch._foreach_sub_,
                          ref=torch.sub,
                          ref_name='sub',
                          supports_alpha_param=True),

    ForeachBinaryFuncInfo('_foreach_mul',
                          method=torch._foreach_mul,
                          inplace=torch._foreach_mul_,
                          ref=torch.mul,
                          ref_name='mul'),

    ForeachBinaryFuncInfo('_foreach_div',
                          method=torch._foreach_div,
                          inplace=torch._foreach_div_,
                          ref=torch.div,
                          ref_name='div',
                          safe_casts_outputs=True),
]

# Foreach unary ops
foreach_unary_op_db: List[OpInfo] = [
    ForeachFuncInfo('_foreach_neg',
                    method=torch._foreach_neg,
                    inplace=torch._foreach_neg_,
                    ref=torch.neg,
                    dtypes=all_types_and_complex(),
                    dtypesIfCPU=all_types_and_complex(),
                    dtypesIfCUDA=all_types_and_complex(),
                    sample_inputs_func=sample_inputs_foreach,
                    safe_casts_outputs=False),

    ForeachFuncInfo('_foreach_sqrt',
                    method=torch._foreach_sqrt,
                    inplace=torch._foreach_sqrt_,
                    ref=torch.sqrt,
                    dtypes=floating_types(),
                    dtypesIfCPU=floating_and_complex_types_and(torch.bfloat16),
                    dtypesIfCUDA=floating_and_complex_types_and(torch.half)),

    ForeachFuncInfo('_foreach_exp',
                    method=torch._foreach_exp,
                    inplace=torch._foreach_exp_,
                    ref=torch.exp),

    ForeachFuncInfo('_foreach_acos',
                    method=torch._foreach_acos,
                    inplace=torch._foreach_acos_,
                    ref=torch.acos),

    ForeachFuncInfo('_foreach_asin',
                    method=torch._foreach_asin,
                    inplace=torch._foreach_asin_,
                    ref=torch.asin),

    ForeachFuncInfo('_foreach_atan',
                    method=torch._foreach_atan,
                    inplace=torch._foreach_atan_,
                    ref=torch.atan),

    ForeachFuncInfo('_foreach_cos',
                    method=torch._foreach_cos,
                    inplace=torch._foreach_cos_,
                    ref=torch.cos),

    ForeachFuncInfo('_foreach_cosh',
                    method=torch._foreach_cosh,
                    inplace=torch._foreach_cosh_,
                    ref=torch.cosh),

    ForeachFuncInfo('_foreach_log',
                    method=torch._foreach_log,
                    inplace=torch._foreach_log_,
                    ref=torch.log),

    ForeachFuncInfo('_foreach_log10',
                    method=torch._foreach_log10,
                    inplace=torch._foreach_log10_,
                    ref=torch.log10),

    ForeachFuncInfo('_foreach_log2',
                    method=torch._foreach_log2,
                    inplace=torch._foreach_log2_,
                    ref=torch.log2),

    ForeachFuncInfo('_foreach_tan',
                    method=torch._foreach_tan,
                    inplace=torch._foreach_tan_,
                    ref=torch.tan),

    ForeachFuncInfo('_foreach_tanh',
                    method=torch._foreach_tanh,
                    inplace=torch._foreach_tanh_,
                    ref=torch.tanh),

    ForeachFuncInfo('_foreach_sin',
                    method=torch._foreach_sin,
                    inplace=torch._foreach_sin_,
                    ref=torch.sin),

    ForeachFuncInfo('_foreach_sinh',
                    method=torch._foreach_sinh,
                    inplace=torch._foreach_sinh_,
                    ref=torch.sinh),

    ForeachFuncInfo('_foreach_ceil',
                    method=torch._foreach_ceil,
                    inplace=torch._foreach_ceil_,
                    ref=torch.ceil,
                    dtypes=floating_types(),
                    dtypesIfCPU=floating_types_and(torch.bfloat16),
                    dtypesIfCUDA=floating_types_and(torch.half)),

    ForeachFuncInfo('_foreach_erf',
                    method=torch._foreach_erf,
                    inplace=torch._foreach_erf_,
                    ref=torch.erf,
                    dtypes=floating_types(),
                    dtypesIfCPU=floating_types_and(torch.bfloat16),
                    dtypesIfCUDA=floating_types_and(torch.half)),

    ForeachFuncInfo('_foreach_erfc',
                    method=torch._foreach_erfc,
                    inplace=torch._foreach_erfc_,
                    ref=torch.erfc,
                    dtypes=floating_types(),
                    dtypesIfCPU=floating_types_and(torch.bfloat16),
                    dtypesIfCUDA=floating_types_and(torch.half)),

    ForeachFuncInfo('_foreach_expm1',
                    method=torch._foreach_expm1,
                    inplace=torch._foreach_expm1_,
                    ref=torch.expm1,
                    dtypes=floating_types(),
                    dtypesIfCPU=floating_types_and(torch.bfloat16),
                    dtypesIfCUDA=floating_types_and(torch.half)),

    ForeachFuncInfo('_foreach_floor',
                    method=torch._foreach_floor,
                    inplace=torch._foreach_floor_,
                    ref=torch.floor,
                    dtypes=floating_types(),
                    dtypesIfCPU=floating_types_and(torch.bfloat16),
                    dtypesIfCUDA=floating_types_and(torch.half)),

    ForeachFuncInfo('_foreach_log1p',
                    method=torch._foreach_log1p,
                    inplace=torch._foreach_log1p_,
                    ref=torch.log1p,
                    dtypes=floating_types(),
                    dtypesIfCPU=floating_types_and(torch.bfloat16),
                    dtypesIfCUDA=floating_types_and(torch.half)),

    ForeachFuncInfo('_foreach_round',
                    method=torch._foreach_round,
                    inplace=torch._foreach_round_,
                    ref=torch.round,
                    dtypes=floating_types(),
                    dtypesIfCPU=floating_types_and(torch.bfloat16),
                    dtypesIfCUDA=floating_types_and(torch.half)),

    ForeachFuncInfo('_foreach_frac',
                    method=torch._foreach_frac,
                    inplace=torch._foreach_frac_,
                    ref=torch.frac,
                    dtypes=floating_types(),
                    dtypesIfCPU=floating_types_and(torch.bfloat16),
                    dtypesIfCUDA=floating_types_and(torch.half)),

    ForeachFuncInfo('_foreach_reciprocal',
                    method=torch._foreach_reciprocal,
                    inplace=torch._foreach_reciprocal_,
                    ref=torch.reciprocal,
                    dtypes=floating_types(),
                    dtypesIfCPU=floating_types_and(torch.bfloat16),
                    dtypesIfCUDA=floating_types_and(torch.half)),

    ForeachFuncInfo('_foreach_sigmoid',
                    method=torch._foreach_sigmoid,
                    inplace=torch._foreach_sigmoid_,
                    ref=torch.sigmoid,
                    dtypes=floating_types(),
                    dtypesIfCPU=floating_types_and(torch.bfloat16),
                    dtypesIfCUDA=floating_types_and(torch.half)),

    ForeachFuncInfo('_foreach_trunc',
                    method=torch._foreach_trunc,
                    inplace=torch._foreach_trunc_,
                    ref=torch.trunc,
                    dtypes=floating_types(),
                    dtypesIfCPU=floating_types_and(torch.bfloat16),
                    dtypesIfCUDA=floating_types_and(torch.half)),

    ForeachFuncInfo('_foreach_abs',
                    method=torch._foreach_abs,
                    inplace=torch._foreach_abs_,
                    ref=torch.abs,
                    dtypes=floating_types(),
                    dtypesIfCPU=floating_and_complex_types_and(torch.bfloat16, torch.half),
                    dtypesIfCUDA=floating_and_complex_types_and(torch.bfloat16, torch.half)),
]

# Operator database (sorted alphabetically)
op_db: List[OpInfo] = [
    # NOTE: CPU complex acos produces incorrect outputs (https://github.com/pytorch/pytorch/issues/42952)
    UnaryUfuncInfo('acos',
                   ref=np.arccos,
                   domain=(-1, 1),
                   handles_complex_extremals=False,
                   dtypes=all_types_and_complex_and(torch.bool),
                   dtypesIfCPU=all_types_and_complex_and(torch.bool, torch.bfloat16),
                   dtypesIfCUDA=all_types_and_complex_and(torch.bool, torch.half),
                   default_test_dtypes=[torch.long, torch.half, torch.bfloat16, torch.float32, torch.cfloat],
                   skip_bfloat16_grad=True,
                   assert_autodiffed=True,
                   decorators=(precisionOverride({torch.float16: 1e-2,
                                                  torch.bfloat16: 1e-1,
                                                  torch.complex64: 1e-2}),),
                   safe_casts_outputs=True,
                   skips=(
                       SkipInfo('TestUnaryUfuncs', 'test_reference_numerics',
                                device_type='cpu', dtypes=[torch.cfloat, torch.cdouble]),
                       SkipInfo('TestUnaryUfuncs', 'test_reference_numerics',
                                dtypes=[torch.cfloat, torch.cdouble], active_if=IS_WINDOWS),
                       SkipInfo('TestGradients', 'test_fn_grad',
                                dtypes=[torch.cdouble], active_if=IS_WINDOWS),
                       SkipInfo('TestGradients', 'test_method_grad',
                                dtypes=[torch.cdouble], active_if=IS_WINDOWS),
                       SkipInfo('TestGradients', 'test_inplace_grad',
                                dtypes=[torch.cdouble], active_if=IS_WINDOWS),
                   )),
    # NOTE: the derivative for inplace acosh is not implemented
    UnaryUfuncInfo('acosh',
                   ref=np.arccosh,
                   domain=(1, float('inf')),
                   dtypes=all_types_and_complex_and(torch.bool),
                   dtypesIfCPU=all_types_and_complex_and(torch.bool),
                   dtypesIfCUDA=all_types_and_complex_and(torch.bool, torch.half, torch.bfloat16),
                   safe_casts_outputs=True,
                   decorators=(precisionOverride({torch.bfloat16: 5e-2}),),
                   test_inplace_grad=False,
                   skips=(
                       # RuntimeError: "rsqrt_cuda" not implemented for 'BFloat16'
                       SkipInfo('TestCommon', 'test_variant_consistency_jit',
                                device_type='cuda', dtypes=[torch.bfloat16]),
                       SkipInfo('TestUnaryUfuncs', 'test_reference_numerics',
                                device_type='cpu', dtypes=[torch.cfloat, torch.cdouble]),
                       SkipInfo('TestUnaryUfuncs', 'test_reference_numerics',
                                device_type='cuda', dtypes=[torch.cfloat, torch.cdouble],
                                active_if=IS_WINDOWS),
                       # Reference: https://github.com/pytorch/pytorch/issues/50692
                       SkipInfo('TestGradients', 'test_fn_grad',
                                device_type='cuda', dtypes=[torch.cdouble], active_if=IS_WINDOWS),
                       SkipInfo('TestGradients', 'test_method_grad',
                                device_type='cuda', dtypes=[torch.cdouble], active_if=IS_WINDOWS),
                   )),
    OpInfo('addmm',
           dtypes=floating_types(),
           dtypesIfCPU=all_types_and_complex_and(torch.float16, torch.bfloat16),
           # BFloat16 support on CUDA requires CUDA 11 and SM53
           dtypesIfCUDA=floating_types_and(torch.float16, torch.complex64, torch.complex128,
                                           *[torch.bfloat16] if CUDA11OrLater else []),
           dtypesIfROCM=floating_types_and(torch.half),
           assert_autodiffed=True,
           autodiff_nonfusible_nodes=['aten::add', 'aten::mm'],
           skips=(
               SkipInfo('TestCommon', 'test_variant_consistency_jit',
                        dtypes=[torch.bfloat16, torch.float16, torch.cfloat, torch.cdouble]),),
           sample_inputs_func=sample_inputs_addmm),
    OpInfo('addr',
           dtypes=all_types_and_complex_and(torch.bool, torch.bfloat16, torch.float16),
           # Reference: https://github.com/pytorch/pytorch/issues/50747
           test_inplace_grad=False,
           skips=(
               SkipInfo('TestCommon', 'test_variant_consistency_jit',
                        dtypes=[torch.float16, torch.cfloat, torch.cdouble, torch.bfloat16]),
               # Reference: https://github.com/pytorch/pytorch/issues/50747
               SkipInfo('TestCommon', 'test_variant_consistency_eager',
                        dtypes=all_types_and_complex_and(torch.bool, torch.bfloat16, torch.float16)),),
           sample_inputs_func=sample_inputs_addr),

    UnaryUfuncInfo('asin',
                   ref=np.arcsin,
                   domain=(-1, 1),
                   supports_sparse=True,
                   decorators=(precisionOverride({torch.bfloat16: 1e-2}),),
                   safe_casts_outputs=True,
                   dtypes=all_types_and_complex_and(torch.bool),
                   dtypesIfCPU=all_types_and_complex_and(torch.bool, torch.bfloat16),
                   dtypesIfCUDA=all_types_and_complex_and(torch.bool, torch.half),
                   assert_autodiffed=True,
                   skip_bfloat16_grad=True,
                   skips=(
                       SkipInfo('TestUnaryUfuncs', 'test_reference_numerics',
                                device_type='cpu', dtypes=[torch.cfloat, torch.cdouble]),
                       SkipInfo('TestUnaryUfuncs', 'test_reference_numerics',
                                device_type='cuda', dtypes=[torch.cfloat, torch.cdouble],
                                active_if=IS_WINDOWS)
                   )),
    # NOTE: derivative for inplace asinh is not implemented
    UnaryUfuncInfo('asinh',
                   ref=np.arcsinh,
                   dtypes=all_types_and_complex_and(torch.bool),
                   dtypesIfCPU=all_types_and_complex_and(torch.bool),
                   dtypesIfCUDA=all_types_and_complex_and(torch.bool, torch.half, torch.bfloat16),
                   safe_casts_outputs=True,
                   decorators=(precisionOverride({torch.bfloat16: 5e-2}),),
                   test_inplace_grad=False,
                   skips=(
                       # RuntimeError: "rsqrt_cuda" not implemented for 'BFloat16'
                       SkipInfo('TestCommon', 'test_variant_consistency_jit',
                                device_type='cuda', dtypes=[torch.bfloat16]),
                       SkipInfo('TestUnaryUfuncs', 'test_reference_numerics',
                                device_type='cpu', dtypes=[torch.cfloat, torch.cdouble]),
                       SkipInfo('TestUnaryUfuncs', 'test_reference_numerics',
                                device_type='cuda', dtypes=[torch.cfloat, torch.cdouble],
                                active_if=IS_WINDOWS),
                   )),
    UnaryUfuncInfo('atan',
                   ref=np.arctan,
                   dtypes=all_types_and_complex_and(torch.bool),
                   dtypesIfCPU=all_types_and_complex_and(torch.bool, torch.bfloat16),
                   dtypesIfCUDA=all_types_and_complex_and(torch.bool, torch.half),
                   assert_autodiffed=True,
                   skip_bfloat16_grad=True,
                   decorators=(precisionOverride({torch.bfloat16: 1e-2}),),
                   safe_casts_outputs=True,
                   skips=(
                       SkipInfo('TestUnaryUfuncs', 'test_reference_numerics',
                                device_type='cpu', dtypes=[torch.cfloat, torch.cdouble]),
                       SkipInfo('TestUnaryUfuncs', 'test_reference_numerics',
                                device_type='cuda', dtypes=[torch.cfloat, torch.cdouble],
                                active_if=IS_WINDOWS),
                   )),
    UnaryUfuncInfo('atanh',
                   ref=np.arctanh,
                   domain=(-1, 1),
                   dtypes=all_types_and_complex_and(torch.bool),
                   dtypesIfCPU=all_types_and_complex_and(torch.bool),
                   dtypesIfCUDA=all_types_and_complex_and(torch.bool, torch.half, torch.bfloat16),
                   safe_casts_outputs=True,
                   decorators=(precisionOverride({torch.bfloat16: 1e-2}),),
                   test_inplace_grad=False,
                   skips=(
                       SkipInfo('TestUnaryUfuncs', 'test_reference_numerics',
                                device_type='cpu', dtypes=[torch.cfloat, torch.cdouble]),
                       SkipInfo('TestUnaryUfuncs', 'test_reference_numerics',
                                device_type='cuda', dtypes=[torch.cfloat, torch.cdouble],
                                active_if=IS_WINDOWS),
                   )),
    OpInfo('broadcast_to',
           dtypes=all_types_and_complex_and(torch.bool, torch.float16, torch.bfloat16),
           supports_tensor_out=False,
           test_inplace_grad=False,
           sample_inputs_func=sample_inputs_broadcast_to),
    UnaryUfuncInfo('cos',
                   ref=np.cos,
                   dtypes=all_types_and_complex_and(torch.bool, torch.bfloat16),
                   dtypesIfCPU=all_types_and_complex_and(torch.bool, torch.bfloat16),
                   dtypesIfCUDA=all_types_and_complex_and(torch.bool, torch.half, torch.bfloat16),
                   assert_autodiffed=True,
                   skip_bfloat16_grad=True,
                   handles_large_floats=False,
                   safe_casts_outputs=True,
                   decorators=(precisionOverride({torch.bfloat16: 1e-2}),),
                   skips=(
                       SkipInfo('TestUnaryUfuncs', 'test_reference_numerics',
                                dtypes=[torch.cfloat, torch.cdouble], active_if=IS_WINDOWS),
                       SkipInfo('TestUnaryUfuncs', 'test_reference_numerics', device_type='cpu',
                                dtypes=[torch.cfloat, torch.cdouble], active_if=IS_MACOS),
                   )),
    UnaryUfuncInfo('cosh',
                   ref=np_unary_ufunc_integer_promotion_wrapper(np.cosh),
                   dtypesIfCPU=all_types_and_complex_and(torch.bool),
                   dtypesIfCUDA=all_types_and_complex_and(torch.bool, torch.half),
                   safe_casts_outputs=True,
                   assert_autodiffed=True,
                   skips=(
                       # Reference: https://github.com/pytorch/pytorch/issues/48641
                       SkipInfo('TestUnaryUfuncs', 'test_reference_numerics',
                                device_type='cpu', dtypes=[torch.int8]),
                       SkipInfo('TestUnaryUfuncs', 'test_reference_numerics',
                                dtypes=[torch.cfloat, torch.cdouble], active_if=IS_WINDOWS),
                       SkipInfo('TestUnaryUfuncs', 'test_reference_numerics', device_type='cpu',
                                dtypes=[torch.cfloat, torch.cdouble], active_if=IS_MACOS),
                       SkipInfo('TestCommon', 'test_variant_consistency_jit',
                                device_type='cuda', dtypes=[torch.float16]),
                   )),
    UnaryUfuncInfo('exp',
                   ref=np_unary_ufunc_integer_promotion_wrapper(np.exp),
                   dtypes=all_types_and_complex_and(torch.bool, torch.half),
                   dtypesIfCPU=all_types_and_complex_and(torch.bool, torch.bfloat16),
                   dtypesIfCUDA=all_types_and_complex_and(torch.bool, torch.half, torch.bfloat16),
                   skips=(
                       # Reference: https://github.com/pytorch/pytorch/pull/50093#pullrequestreview-561791547
                       SkipInfo('TestUnaryUfuncs', 'test_reference_numerics', dtypes=[torch.bfloat16]),
                       # Reference: https://github.com/pytorch/pytorch/issues/48010
                       SkipInfo('TestUnaryUfuncs', 'test_reference_numerics',
                                device_type='cpu', dtypes=[torch.cfloat, torch.cdouble]),
                   ),
                   assert_autodiffed=True,
                   safe_casts_outputs=True),
    SpectralFuncInfo('fft.fft',
                     aten_name='fft_fft',
                     ref=np.fft.fft,
                     ndimensional=False,
                     dtypes=all_types_and_complex_and(torch.bool),
                     default_test_dtypes=floating_and_complex_types(),
                     supports_tensor_out=True,
                     test_inplace_grad=False,),
    SpectralFuncInfo('fft.fftn',
                     aten_name='fft_fftn',
                     ref=np.fft.fftn,
                     ndimensional=True,
                     dtypes=all_types_and_complex_and(torch.bool),
                     default_test_dtypes=floating_and_complex_types(),
                     supports_tensor_out=True,
                     test_inplace_grad=False,
                     decorators=[precisionOverride(
                         {torch.float: 1e-4, torch.cfloat: 1e-4})],),
    SpectralFuncInfo('fft.hfft',
                     aten_name='fft_hfft',
                     ref=np.fft.hfft,
                     ndimensional=False,
                     dtypes=all_types_and_complex_and(torch.bool),
                     default_test_dtypes=floating_and_complex_types(),
                     supports_tensor_out=True,
                     check_batched_gradgrad=False,
                     test_inplace_grad=False,),
    SpectralFuncInfo('fft.rfft',
                     aten_name='fft_rfft',
                     ref=np.fft.rfft,
                     ndimensional=False,
                     dtypes=all_types_and(torch.bool),
                     default_test_dtypes=floating_and_complex_types(),
                     supports_tensor_out=True,
                     check_batched_grad=False,
                     check_batched_gradgrad=False,
                     test_inplace_grad=False,),
    SpectralFuncInfo('fft.rfftn',
                     aten_name='fft_rfftn',
                     ref=np.fft.rfftn,
                     ndimensional=True,
                     dtypes=all_types_and(torch.bool),
                     default_test_dtypes=floating_and_complex_types(),
                     supports_tensor_out=True,
                     test_inplace_grad=False,
                     check_batched_grad=False,
                     check_batched_gradgrad=False,
                     decorators=[precisionOverride({torch.float: 1e-4})],),
    SpectralFuncInfo('fft.ifft',
                     aten_name='fft_ifft',
                     ref=np.fft.ifft,
                     ndimensional=False,
                     dtypes=all_types_and_complex_and(torch.bool),
                     default_test_dtypes=floating_and_complex_types(),
                     supports_tensor_out=True,
                     test_inplace_grad=False,),
    SpectralFuncInfo('fft.ifftn',
                     aten_name='fft_ifftn',
                     ref=np.fft.ifftn,
                     ndimensional=True,
                     dtypes=all_types_and_complex_and(torch.bool),
                     default_test_dtypes=floating_and_complex_types(),
                     supports_tensor_out=True,
                     test_inplace_grad=False,),
    SpectralFuncInfo('fft.ihfft',
                     aten_name='fft_ihfft',
                     ref=np.fft.ihfft,
                     ndimensional=False,
                     dtypes=all_types_and(torch.bool),
                     default_test_dtypes=floating_types(),
                     supports_tensor_out=True,
                     check_batched_grad=False,
                     test_inplace_grad=False,),
    SpectralFuncInfo('fft.irfft',
                     aten_name='fft_irfft',
                     ref=np.fft.irfft,
                     ndimensional=False,
                     dtypes=all_types_and_complex_and(torch.bool),
                     default_test_dtypes=floating_and_complex_types(),
                     supports_tensor_out=True,
                     check_batched_gradgrad=False,
                     test_inplace_grad=False,),
    SpectralFuncInfo('fft.irfftn',
                     aten_name='fft_irfftn',
                     ref=np.fft.irfftn,
                     ndimensional=True,
                     dtypes=all_types_and_complex_and(torch.bool),
                     default_test_dtypes=floating_and_complex_types(),
                     supports_tensor_out=True,
                     check_batched_gradgrad=False,
                     test_inplace_grad=False,),
    OpInfo('flip',
           op=torch.flip,
           dtypes=all_types_and_complex_and(torch.bool, torch.half, torch.bfloat16),
           sample_inputs_func=sample_inputs_flip,
           test_inplace_grad=False,
           supports_tensor_out=False),
    OpInfo('fliplr',
           op=torch.fliplr,
           dtypes=all_types_and_complex_and(torch.bool, torch.half, torch.bfloat16),
           sample_inputs_func=sample_inputs_fliplr_flipud,
           test_inplace_grad=False,
           supports_tensor_out=False),
    OpInfo('flipud',
           op=torch.flipud,
           dtypes=all_types_and_complex_and(torch.bool, torch.half, torch.bfloat16),
           sample_inputs_func=sample_inputs_fliplr_flipud,
           test_inplace_grad=False,
           supports_tensor_out=False),
    OpInfo('linalg.norm',
           op=torch.linalg.norm,
           dtypes=floating_and_complex_types_and(torch.float16, torch.bfloat16),
           test_inplace_grad=False,
           supports_tensor_out=True,
           decorators=[skipCUDAIfNoMagma, skipCPUIfNoLapack],
           sample_inputs_func=sample_inputs_linalg_norm,
           aten_name='linalg_norm',
           skips=(
               # TODO: remove this once `pow` is implemented for float16
               #       and bfloat16 on CPU. Issue:
               #       https://github.com/pytorch/pytorch/issues/50789
               SkipInfo('TestCommon', 'test_variant_consistency_jit',
                        device_type='cpu',
                        dtypes=[torch.float16, torch.bfloat16]),
           )),
    OpInfo('linalg.slogdet',
           aten_name='linalg_slogdet',
           op=torch.linalg.slogdet,
           dtypes=floating_and_complex_types(),
           test_inplace_grad=False,
           supports_tensor_out=False,
           sample_inputs_func=sample_inputs_slogdet,
           output_func=itemgetter(1),
           decorators=[skipCUDAIfNoMagma, skipCPUIfNoLapack],
           skips=(
               # These tests do not work with output_func=itemgetter(1)
               # TODO: remove this once https://github.com/pytorch/pytorch/issues/49326 is resolved
               SkipInfo('TestCommon', 'test_variant_consistency_jit'),)),
    UnaryUfuncInfo('log',
                   ref=np.log,
                   domain=(0, float('inf')),
                   dtypes=all_types_and_complex_and(torch.bool, torch.bfloat16),
                   dtypesIfCPU=all_types_and_complex_and(torch.bool, torch.bfloat16),
                   dtypesIfCUDA=all_types_and_complex_and(torch.bool, torch.half, torch.bfloat16),
                   assert_autodiffed=True,
                   skip_bfloat16_grad=True,
                   safe_casts_outputs=True,
                   decorators=(precisionOverride({torch.bfloat16: 5e-2}),),
                   skips=(
                       SkipInfo('TestUnaryUfuncs', 'test_reference_numerics',
                                device_type='cpu', dtypes=[torch.bfloat16]),
                       SkipInfo('TestUnaryUfuncs', 'test_reference_numerics',
                                device_type='cuda', dtypes=[torch.cfloat, torch.cdouble]),
                       SkipInfo('TestUnaryUfuncs', 'test_reference_numerics',
                                device_type='cpu', dtypes=[torch.cfloat, torch.cdouble],
                                active_if=IS_WINDOWS),
                   )),
    UnaryUfuncInfo('log10',
                   ref=np.log10,
                   domain=(0, float('inf')),
                   decorators=(precisionOverride({torch.bfloat16: 5e-2}),),
                   dtypes=all_types_and_complex_and(torch.bool, torch.bfloat16),
                   dtypesIfCPU=all_types_and_complex_and(torch.bool, torch.bfloat16),
                   assert_autodiffed=True,
                   skip_bfloat16_grad=True,
                   dtypesIfCUDA=all_types_and_complex_and(torch.bool, torch.half, torch.bfloat16),
                   safe_casts_outputs=True,
                   skips=(
                       SkipInfo('TestUnaryUfuncs', 'test_reference_numerics',
                                device_type='cuda', dtypes=[torch.cfloat, torch.cdouble]),
                       SkipInfo('TestUnaryUfuncs', 'test_reference_numerics',
                                device_type='cpu', dtypes=[torch.cfloat, torch.cdouble],
                                active_if=IS_WINDOWS),
                   )),
    UnaryUfuncInfo('log1p',
                   ref=np.log1p,
                   domain=(-1, float('inf')),
                   dtypesIfCPU=all_types_and(torch.bool, torch.bfloat16),
                   dtypesIfCUDA=all_types_and(torch.bool, torch.half, torch.bfloat16),
                   decorators=(precisionOverride({torch.bfloat16: 1e-1}),),
                   safe_casts_outputs=True,
                   assert_autodiffed=True,
                   skip_bfloat16_grad=True),
    UnaryUfuncInfo('log2',
                   ref=np.log2,
                   domain=(0, float('inf')),
                   dtypes=all_types_and_complex_and(torch.bool, torch.bfloat16),
                   dtypesIfCPU=all_types_and_complex_and(torch.bool, torch.bfloat16),
                   dtypesIfCUDA=all_types_and_complex_and(torch.bool, torch.half, torch.bfloat16),
                   assert_autodiffed=True,
                   skip_bfloat16_grad=True,
                   safe_casts_outputs=True,
                   decorators=(precisionOverride({torch.bfloat16: 1e-1}),),
                   skips=(
                       SkipInfo('TestUnaryUfuncs', 'test_reference_numerics',
                                device_type='cpu', dtypes=[torch.bfloat16]),
                       SkipInfo('TestUnaryUfuncs', 'test_reference_numerics',
                                dtypes=[torch.cfloat, torch.cdouble]),
                   )),
    UnaryUfuncInfo('neg',
                   ref=np.negative,
                   skip_bfloat16_grad=True,
                   dtypes=all_types_and_complex_and(torch.half, torch.bfloat16),
                   dtypesIfCPU=all_types_and_complex_and(torch.half, torch.bfloat16),
                   dtypesIfCUDA=all_types_and_complex_and(torch.half, torch.bfloat16),
                   assert_autodiffed=True,),
    UnaryUfuncInfo('sin',
                   ref=np.sin,
                   dtypes=all_types_and_complex_and(torch.bool, torch.bfloat16),
                   dtypesIfCPU=all_types_and_complex_and(torch.bool, torch.bfloat16),
                   dtypesIfCUDA=all_types_and_complex_and(torch.bool, torch.half),
                   assert_autodiffed=True,
                   skip_bfloat16_grad=True,
                   handles_large_floats=False,
                   handles_complex_extremals=False,
                   safe_casts_outputs=True,
                   decorators=(precisionOverride({torch.bfloat16: 1e-2}),),
                   skips=(
                       SkipInfo('TestUnaryUfuncs', 'test_reference_numerics',
                                dtypes=[torch.cfloat, torch.cdouble], active_if=IS_WINDOWS),
                   )),
    UnaryUfuncInfo('sinc',
                   ref=np_sinc_with_fp16_as_fp32,
                   dtypes=all_types_and_complex_and(torch.bool, torch.bfloat16),
                   dtypesIfCPU=all_types_and_complex_and(torch.bool, torch.bfloat16),
                   dtypesIfCUDA=all_types_and_complex_and(torch.bool, torch.half),
                   skip_bfloat16_grad=True,
                   handles_large_floats=False,
                   handles_complex_extremals=False,
                   safe_casts_outputs=True,
                   decorators=(precisionOverride({torch.bfloat16: 1e-2,
                                                  torch.float16: 1e-2}),),
                   skips=(
                       # Reference: https://github.com/pytorch/pytorch/issues/49133
                       SkipInfo('TestUnaryUfuncs', 'test_reference_numerics',
                                dtypes=[torch.cfloat]),
                       SkipInfo('TestUnaryUfuncs', 'test_reference_numerics',
                                dtypes=[torch.cfloat, torch.cdouble], active_if=IS_WINDOWS),
                   )),
    UnaryUfuncInfo('sinh',
                   ref=np_unary_ufunc_integer_promotion_wrapper(np.sinh),
                   dtypesIfCPU=all_types_and_complex_and(torch.bool),
                   dtypesIfCUDA=all_types_and_complex_and(torch.bool, torch.half),
                   safe_casts_outputs=True,
                   assert_autodiffed=True,
                   decorators=(precisionOverride({torch.float16: 1e-2}),),
                   skips=(
                       SkipInfo('TestUnaryUfuncs', 'test_reference_numerics',
                                device_type='cpu', dtypes=[torch.cfloat, torch.cdouble],
                                active_if=(IS_MACOS or IS_WINDOWS)),
                       SkipInfo('TestUnaryUfuncs', 'test_reference_numerics',
                                device_type='cuda', dtypes=[torch.cfloat, torch.cdouble],
                                active_if=IS_WINDOWS),
                       # Reference: https://github.com/pytorch/pytorch/issues/48641
                       SkipInfo('TestUnaryUfuncs', 'test_reference_numerics',
                                device_type='cpu', dtypes=[torch.int8]),
                       SkipInfo('TestCommon', 'test_variant_consistency_jit',
                                device_type='cuda', dtypes=[torch.float16]),
                   )),
    UnaryUfuncInfo('tan',
                   ref=np.tan,
                   dtypes=all_types_and_complex_and(torch.bool, torch.bfloat16),
                   dtypesIfCPU=all_types_and_complex_and(torch.bool, torch.bfloat16),
                   dtypesIfCUDA=all_types_and_complex_and(torch.bool, torch.half),
                   assert_autodiffed=True,
                   skip_bfloat16_grad=True,
                   safe_casts_outputs=True,
                   skips=(
                       SkipInfo('TestUnaryUfuncs', 'test_reference_numerics',
                                device_type='cuda', dtypes=[torch.cfloat, torch.cdouble]),
                       SkipInfo('TestUnaryUfuncs', 'test_reference_numerics',
                                device_type='cpu', dtypes=[torch.bfloat16]),
                       SkipInfo('TestUnaryUfuncs', 'test_reference_numerics',
                                device_type='cpu', dtypes=[torch.cfloat, torch.cdouble],
                                active_if=(IS_MACOS or IS_WINDOWS)),
                       SkipInfo('TestUnaryUfuncs', 'test_reference_numerics',
                                device_type='cuda', dtypes=[torch.float64],
                                active_if=TEST_WITH_ROCM),
                   )),
    UnaryUfuncInfo('tanh',
                   ref=np.tanh,
                   decorators=(precisionOverride({torch.bfloat16: 1e-2}),),
                   dtypes=all_types_and_complex_and(torch.bool),
                   dtypesIfCPU=all_types_and_complex_and(torch.bool, torch.bfloat16),
                   dtypesIfCUDA=all_types_and_complex_and(torch.bool, torch.half, torch.bfloat16),
                   assert_autodiffed=True,
                   skip_bfloat16_grad=True,
                   safe_casts_outputs=True,
                   skips=(
                       SkipInfo('TestUnaryUfuncs', 'test_reference_numerics',
                                device_type='cuda', dtypes=[torch.cfloat, torch.cdouble]),
                       SkipInfo('TestUnaryUfuncs', 'test_reference_numerics',
                                device_type='cpu', dtypes=[torch.cfloat, torch.cdouble],
                                active_if=(IS_MACOS or IS_WINDOWS)),
                   )),
    OpInfo('tensor_split',
           dtypes=all_types_and_complex_and(torch.bool),
           dtypesIfCPU=all_types_and_complex_and(torch.bool, torch.bfloat16, torch.float16),
           dtypesIfCUDA=all_types_and_complex_and(torch.bool, torch.bfloat16, torch.float16),
           supports_tensor_out=False,
           test_inplace_grad=False,
           sample_inputs_func=sample_inputs_tensor_split,),
    UnaryUfuncInfo('exp2',
                   ref=np_unary_ufunc_integer_promotion_wrapper(np.exp2),
                   dtypes=all_types_and(torch.bool, torch.half),
                   dtypesIfCPU=all_types_and(torch.bool, torch.half),
                   dtypesIfCUDA=all_types_and(torch.bool, torch.half),
                   safe_casts_outputs=True),
    UnaryUfuncInfo('expm1',
                   ref=np_unary_ufunc_integer_promotion_wrapper(np.expm1),
                   dtypes=all_types_and(torch.bool, torch.half),
                   dtypesIfCPU=all_types_and(torch.bool, torch.bfloat16),
                   dtypesIfCUDA=all_types_and(torch.bool, torch.half),
                   safe_casts_outputs=True,
                   assert_autodiffed=True,
                   skips=(
                       # Reference: https://github.com/pytorch/pytorch/pull/48926#issuecomment-739734774
                       SkipInfo('TestUnaryUfuncs', 'test_reference_numerics',
                                device_type='cpu', dtypes=[torch.bfloat16]),
                   )),
    UnaryUfuncInfo('nan_to_num',
                   ref=np.nan_to_num,
                   dtypes=all_types_and(torch.half, torch.bool),
                   dtypesIfCPU=None,
                   dtypesIfCUDA=None),
    UnaryUfuncInfo('reciprocal',
                   ref=np_unary_ufunc_integer_promotion_wrapper(np.reciprocal),
                   dtypes=all_types_and_complex_and(torch.bool, torch.half, torch.bfloat16),
                   dtypesIfCPU=None,
                   dtypesIfCUDA=None,
                   assert_autodiffed=True,
                   skip_bfloat16_grad=True,
                   safe_casts_outputs=True,
                   skips=(
                       # Reference: https://github.com/pytorch/pytorch/issues/45690
                       SkipInfo('TestUnaryUfuncs', 'test_reference_numerics',
                                dtypes=[torch.cfloat, torch.cdouble]),
                       # Reference: https://github.com/pytorch/pytorch/pull/49102#issuecomment-744604601
                       SkipInfo('TestUnaryUfuncs', 'test_reference_numerics',
                                dtypes=[torch.bfloat16]),
                   )),
    UnaryUfuncInfo('rsqrt',
                   ref=lambda x: np.reciprocal(np.sqrt(x)),
                   domain=(0, float('inf')),
                   dtypes=all_types_and_complex_and(torch.bool),
                   dtypesIfCPU=all_types_and_complex_and(torch.bool),
                   dtypesIfCUDA=all_types_and_complex_and(torch.bool, torch.half),
                   decorators=(precisionOverride({torch.half: 5e-2}),),
                   safe_casts_outputs=True,
                   assert_autodiffed=True,
                   handles_complex_extremals=False),
    UnaryUfuncInfo('sqrt',
                   ref=np.sqrt,
                   supports_sparse=True,
                   domain=(0, float('inf')),
                   dtypes=all_types_and_complex_and(torch.bool, torch.bfloat16),
                   dtypesIfCPU=all_types_and_complex_and(torch.bool, torch.bfloat16),
                   dtypesIfCUDA=all_types_and_complex_and(torch.bool, torch.half, torch.bfloat16),
                   assert_autodiffed=True,
                   skip_bfloat16_grad=True,
                   decorators=(precisionOverride({torch.bfloat16: 7e-2}),),
                   skips=(
                       # Reference: https://github.com/pytorch/pytorch/issues/47358
                       SkipInfo('TestUnaryUfuncs', 'test_reference_numerics',
                                device_type='cpu', dtypes=[torch.cfloat, torch.cdouble],
                                active_if=IS_MACOS),
                       # Reference: https://github.com/pytorch/pytorch/pull/47293#issuecomment-721774436
                       SkipInfo('TestUnaryUfuncs', 'test_reference_numerics',
                                dtypes=[torch.bfloat16])),
                   safe_casts_outputs=True,
                   handles_complex_extremals=False),
    OpInfo('linalg.inv',
           aten_name='linalg_inv',
           op=torch.linalg.inv,
           dtypes=floating_and_complex_types(),
           test_inplace_grad=False,
           supports_tensor_out=True,
           sample_inputs_func=sample_inputs_linalg_inv,
           check_batched_gradgrad=False,
           decorators=[skipCUDAIfNoMagma, skipCPUIfNoLapack]),
    UnaryUfuncInfo('angle',
                   ref=np.angle,
                   dtypes=all_types_and_complex_and(torch.bool),
                   dtypesIfCPU=all_types_and_complex_and(torch.bool, torch.bfloat16, torch.float16),
                   dtypesIfCUDA=all_types_and_complex_and(torch.bool),
                   dtypesIfROCM=all_types_and_complex_and(torch.bool),
                   decorators=(precisionOverride({torch.float16: 1e-2,
                                                  torch.bfloat16: 1e-2}),),
                   safe_casts_outputs=True,
                   supports_complex_to_float=True,
                   test_inplace_grad=False),
    OpInfo('linalg.solve',
           aten_name='linalg_solve',
           op=torch.linalg.solve,
           dtypes=floating_and_complex_types(),
           test_inplace_grad=False,
           supports_tensor_out=True,
           sample_inputs_func=sample_inputs_linalg_solve,
           check_batched_gradgrad=False,
           decorators=[skipCUDAIfNoMagma, skipCPUIfNoLapack]),
    OpInfo('linalg.pinv',
           aten_name='linalg_pinv',
           op=torch.linalg.pinv,
           dtypes=floating_and_complex_types(),
           test_inplace_grad=False,
           supports_tensor_out=False,
           sample_inputs_func=sample_inputs_linalg_pinv,
           decorators=[skipCUDAIfNoMagma, skipCPUIfNoLapack]),
    HermitianOpInfo('linalg.pinv',
                    variant_test_name='hermitian',
                    aten_name='linalg_pinv',
                    op=torch.linalg.pinv,
                    dtypes=floating_and_complex_types(),
                    test_inplace_grad=False,
                    supports_tensor_out=False,
                    sample_inputs_func=sample_inputs_linalg_pinv_hermitian,
                    decorators=[skipCUDAIfNoMagma, skipCPUIfNoLapack],
                    skips=(
                        # These tests do not take into account custom op.get_op()
                        SkipInfo('TestCommon', 'test_variant_consistency_jit'),)
                    ),
    OpInfo('svd',
           op=torch.svd,
           dtypes=floating_and_complex_types(),
           test_inplace_grad=False,
           supports_tensor_out=False,
           sample_inputs_func=sample_inputs_svd,
           decorators=[
               skipCUDAIfNoMagma,
               skipCPUIfNoLapack,
               # gradgrad checks are slow
               DecorateInfo(slowTest, 'TestGradients', 'test_fn_gradgrad'),
           ],
           skips=(
               # cuda gradchecks are very slow
               # see discussion https://github.com/pytorch/pytorch/pull/47761#issuecomment-747316775
               SkipInfo('TestGradients', 'test_fn_gradgrad', device_type='cuda'),)),
    OpInfo('linalg.svd',
           op=torch.linalg.svd,
           aten_name='linalg_svd',
           dtypes=floating_and_complex_types(),
           test_inplace_grad=False,
           supports_tensor_out=False,
           sample_inputs_func=sample_inputs_linalg_svd,
           decorators=[
               skipCUDAIfNoMagma,
               skipCPUIfNoLapack,
               # gradgrad checks are slow
               DecorateInfo(slowTest, 'TestGradients', 'test_fn_gradgrad'),
           ],
           skips=(
               # cuda gradchecks are very slow
               # see discussion https://github.com/pytorch/pytorch/pull/47761#issuecomment-747316775
               SkipInfo('TestGradients', 'test_fn_gradgrad', device_type='cuda'),)),
    OpInfo('pinverse',
           op=torch.pinverse,
           dtypes=floating_and_complex_types(),
           test_inplace_grad=False,
           supports_tensor_out=False,
           sample_inputs_func=sample_inputs_linalg_pinv,
           decorators=[skipCUDAIfNoMagma, skipCPUIfNoLapack]),
    OpInfo('gather',
           dtypes=all_types_and_complex_and(torch.bool, torch.float16),
           dtypesIfCUDA=all_types_and_complex_and(torch.bool, torch.float16, torch.bfloat16),
           test_inplace_grad=False,
           sample_inputs_func=sample_inputs_gather),
    OpInfo('index_select',
           dtypes=all_types_and_complex_and(torch.bool, torch.float16, torch.bfloat16),
           test_inplace_grad=False,
           skips=(
               # https://github.com/pytorch/pytorch/issues/49707
               SkipInfo('TestCommon', 'test_variant_consistency_eager',
                        dtypes=[torch.float16, torch.bfloat16]),
               SkipInfo('TestCommon', 'test_variant_consistency_jit', dtypes=[torch.float16, torch.bfloat16]),
           ),
           sample_inputs_func=sample_inputs_index_select),
    OpInfo('stack',
           # gradcheck expects the input arguments as a flat list
           op=lambda *args, idx: torch.stack([*args], idx),
           dtypes=all_types_and_complex_and(torch.bool, torch.float16, torch.bfloat16),
           test_inplace_grad=False,
           supports_tensor_out=False,
           skips=(
               SkipInfo('TestCommon', 'test_variant_consistency_jit',
                        dtypes=all_types_and_complex_and(torch.bool, torch.float16, torch.bfloat16)),
           ),
           sample_inputs_func=sample_inputs_stack),
    OpInfo('hstack',
           # gradcheck expects the input arguments as a flat list
           op=lambda *args: torch.hstack([*args]),
           dtypes=all_types_and_complex_and(torch.bool, torch.float16, torch.bfloat16),
           test_inplace_grad=False,
           supports_tensor_out=False,
           skips=(
               SkipInfo('TestCommon', 'test_variant_consistency_jit',
                        dtypes=all_types_and_complex_and(torch.bool, torch.float16, torch.bfloat16)),
           ),
           sample_inputs_func=sample_inputs_hstack_dstack_vstack),
    OpInfo('vstack',
           # gradcheck expects the input arguments as a flat list
           op=lambda *args: torch.vstack([*args]),
           dtypes=all_types_and_complex_and(torch.bool, torch.float16, torch.bfloat16),
           test_inplace_grad=False,
           supports_tensor_out=False,
           skips=(
               SkipInfo('TestCommon', 'test_variant_consistency_jit',
                        dtypes=all_types_and_complex_and(torch.bool, torch.float16, torch.bfloat16)),
           ),
           sample_inputs_func=sample_inputs_hstack_dstack_vstack),
    OpInfo('dstack',
           # gradcheck expects the input arguments as a flat list
           op=lambda *args: torch.dstack([*args]),
           dtypes=all_types_and_complex_and(torch.bool, torch.float16, torch.bfloat16),
           test_inplace_grad=False,
           supports_tensor_out=False,
           skips=(
               SkipInfo('TestCommon', 'test_variant_consistency_jit',
                        dtypes=all_types_and_complex_and(torch.bool, torch.float16, torch.bfloat16)),
           ),
           sample_inputs_func=sample_inputs_hstack_dstack_vstack),
    OpInfo('movedim',
           dtypes=all_types_and_complex_and(torch.bool, torch.float16, torch.bfloat16),
           test_inplace_grad=False,
           supports_tensor_out=False,
           sample_inputs_func=sample_movedim_moveaxis),
    OpInfo('moveaxis',
           dtypes=all_types_and_complex_and(torch.bool, torch.float16, torch.bfloat16),
           test_inplace_grad=False,
           supports_tensor_out=False,
           sample_inputs_func=sample_movedim_moveaxis),
    ShapeFuncInfo('repeat',
                  op=lambda x, dims: x.repeat(dims),
                  ref=np.tile,
                  dtypes=all_types_and_complex_and(torch.bool, torch.float16, torch.bfloat16),
                  supports_tensor_out=False,
                  test_inplace_grad=False,
                  skips=(
                      # torch.repeat does not exist so we get a RuntimeError.
                      SkipInfo('TestCommon', 'test_variant_consistency_jit',
                               dtypes=all_types_and_complex_and(torch.bool, torch.float16, torch.bfloat16)),
                  ),
                  sample_inputs_func=sample_repeat_tile),
    ShapeFuncInfo('tile',
                  ref=np.tile,
                  dtypes=all_types_and_complex_and(torch.bool, torch.float16, torch.bfloat16),
                  supports_tensor_out=False,
                  test_inplace_grad=False,
                  sample_inputs_func=sample_repeat_tile),
]

if TEST_SCIPY:
    def reference_sigmoid(x):
        # 'scipy.special.expit' not supported for the input types
        if x.dtype in [np.complex64, np.complex128]:
            return (1 / (1 + np.exp(-x)))
        return scipy.special.expit(x)

    op_db_scipy_reference: List[OpInfo] = [
        UnaryUfuncInfo('sigmoid',
                       ref=reference_sigmoid,
                       decorators=(precisionOverride({torch.float16: 1e-2,
                                                      torch.bfloat16: 1e-2}),),
                       skips=(
                           SkipInfo('TestUnaryUfuncs', 'test_reference_numerics',
                                    device_type='cpu', dtypes=[torch.cfloat, torch.cdouble]),
                           # RuntimeError: sigmoid does not support automatic differentiation for outputs with complex dtype.
                           SkipInfo('TestCommon', 'test_variant_consistency_jit',
                                    dtypes=[torch.complex64, torch.complex128]),
                           SkipInfo('TestCommon', 'test_variant_consistency_eager',
                                    dtypes=[torch.complex64, torch.complex128]),),
                       dtypes=all_types_and_complex_and(torch.bool, torch.bfloat16),
                       dtypesIfCPU=all_types_and_complex_and(torch.bool, torch.bfloat16),
                       dtypesIfCUDA=all_types_and(torch.bool, torch.half, torch.bfloat16),
                       safe_casts_outputs=True,
                       assert_autodiffed=True,
                       test_complex_grad=False),  # Reference: https://github.com/pytorch/pytorch/issues/48552
        UnaryUfuncInfo('digamma',
                       ref=scipy.special.digamma,
                       decorators=(precisionOverride({torch.float16: 5e-1}),),
                       dtypes=all_types_and(torch.bool),
                       dtypesIfCPU=all_types_and(torch.bool),
                       dtypesIfCUDA=all_types_and(torch.bool, torch.half),
                       skips=(
                           # In some cases, output is NaN (for input close to
                           # negative integers) especially due to reduced precision
                           # in float16 and NaN's can't be tested for equality.
                           SkipInfo('TestCommon', 'test_variant_consistency_jit',
                                    device_type='cuda', dtypes=[torch.float16]),),
                       safe_casts_outputs=True),
        UnaryUfuncInfo('erf',
                       ref=scipy.special.erf,
                       decorators=(precisionOverride({torch.float16: 1e-2,
                                                      torch.bfloat16: 1e-2}),),
                       dtypes=all_types_and(torch.bool),
                       dtypesIfCPU=all_types_and(torch.bool, torch.bfloat16),
                       dtypesIfCUDA=all_types_and(torch.bool, torch.half, torch.bfloat16),
                       skips=(
                           # RuntimeError: "pow" not implemented for 'BFloat16'
                           SkipInfo('TestCommon', 'test_variant_consistency_jit',
                                    dtypes=[torch.bfloat16]),),
                       assert_autodiffed=True,
                       safe_casts_outputs=True),
        UnaryUfuncInfo('erfc',
                       ref=scipy.special.erfc,
                       decorators=(precisionOverride({torch.float16: 1e-2,
                                                      torch.bfloat16: 1e-2}),),
                       dtypes=all_types_and(torch.bool),
                       dtypesIfCPU=all_types_and(torch.bool, torch.bfloat16),
                       dtypesIfCUDA=all_types_and(torch.bool, torch.half),
                       skips=(
                           # RuntimeError: "pow" not implemented for 'BFloat16'
                           SkipInfo('TestCommon', 'test_variant_consistency_jit',
                                    dtypes=[torch.bfloat16]),),
                       assert_autodiffed=True,
                       safe_casts_outputs=True),
        UnaryUfuncInfo('erfinv',
                       ref=scipy.special.erfinv,
                       decorators=(precisionOverride({torch.float16: 1e-2,
                                                      torch.bfloat16: 1e-2,
                                                      torch.float32: 1e-4}),),
                       dtypes=all_types_and(torch.bool),
                       dtypesIfCPU=all_types_and(torch.bool, torch.bfloat16),
                       dtypesIfCUDA=all_types_and(torch.bool, torch.half),
                       safe_casts_outputs=True,
                       domain=(-1, 1),
                       skips=(
                           # Reference: https://github.com/pytorch/pytorch/pull/49155#issuecomment-742664611
                           SkipInfo('TestUnaryUfuncs', 'test_reference_numerics',
                                    active_if=LooseVersion(scipy.__version__) < "1.4.0"),
                           # RuntimeError: "pow" not implemented for 'BFloat16'
                           SkipInfo('TestCommon', 'test_variant_consistency_jit',
                                    dtypes=[torch.bfloat16]),
                       )
                       ),
        OpInfo('xlogy',
               dtypes=all_types_and(torch.bool),
               dtypesIfCPU=all_types_and(torch.bool, torch.half, torch.bfloat16),
               dtypesIfCUDA=all_types_and(torch.bool, torch.half, torch.bfloat16),
               test_inplace_grad=True,
               supports_tensor_out=True,
               safe_casts_outputs=True,
               sample_inputs_func=sample_inputs_xlogy),
        OpInfo('trace',
               dtypes=all_types_and_complex(),
               dtypesIfCUDA=all_types_and_complex_and(torch.bool, torch.half),
               test_inplace_grad=False,
               supports_tensor_out=False,
               # Reference: https://github.com/pytorch/pytorch/issues/50381
               test_complex_grad=False,
               sample_inputs_func=sample_inputs_trace,
               skips=(
                   SkipInfo('TestCommon', 'test_variant_consistency_jit',
                            dtypes=[torch.complex64, torch.complex128]),
                   SkipInfo('TestCommon', 'test_variant_consistency_eager',
                            dtypes=[torch.complex64, torch.complex128]))),
    ]
    op_db = op_db + op_db_scipy_reference

# Common operator groupings
unary_ufuncs = [op for op in op_db if isinstance(op, UnaryUfuncInfo)]
spectral_funcs = [op for op in op_db if isinstance(op, SpectralFuncInfo)]
sparse_unary_ufuncs = [op for op in op_db if isinstance(op, UnaryUfuncInfo) and op.supports_sparse is True]
shape_funcs = [op for op in op_db if isinstance(op, ShapeFuncInfo)]

def index_variable(shape, max_indices, device=torch.device('cpu')):
    if not isinstance(shape, tuple):
        shape = (shape,)
    index = torch.rand(*shape, device=device).mul_(max_indices).floor_().long()
    return index


def index_perm_variable(shape, max_indices):
    if not isinstance(shape, tuple):
        shape = (shape,)

    index = torch.randperm(max_indices).narrow(0, 0, reduce(mul, shape)).view(shape)
    return index


def gather_variable(shape, index_dim, max_indices, duplicate=False, device=torch.device('cpu')):
    assert len(shape) == 2
    assert index_dim < 2
    batch_dim = 1 - index_dim
    index = torch.zeros(*shape, dtype=torch.long, device=device)
    for i in range(shape[index_dim]):
        index.select(index_dim, i).copy_(
            torch.randperm(max_indices, device=device)[:shape[batch_dim]])
    if duplicate:
        index.select(batch_dim, 0).copy_(index.select(batch_dim, 1))
    return index


def bernoulli_scalar():
    return torch.tensor(0, dtype=torch.bool).bernoulli_()


def mask_not_all_zeros(shape):
    assert len(shape) > 0
    while True:
        result = torch.randn(shape).gt(0)
        if result.sum() > 0:
            return result


def uniform_scalar(offset=0, requires_grad=False):
    v = torch.rand(()) + offset
    v.requires_grad = requires_grad
    return v


def normal_scalar_clamp(amin, amax, requires_grad=False):
    v = torch.randn(()).clamp(amin, amax)
    v.requires_grad = requires_grad
    return v


def prod_zeros(dim_size, dim_select):
    assert len(dim_select) == 2
    result = torch.randn(dim_size, dim_size, dim_size)
    result.narrow(dim_select[0], 0, 1).narrow(dim_select[1], 1, 1).zero_()
    result.narrow(dim_select[0], 2, 1).narrow(dim_select[1], 3, 1).zero_()
    result.narrow(dim_select[0], 4, 1).narrow(dim_select[1], 3, 1).zero_()
    return result


non_differentiable = collections.namedtuple('non_differentiable', ['tensor'])


class dont_convert(tuple):
    pass


class NoArgsClass(object):
    def __iter__(self):
        return self

    def __next__(self):
        raise StopIteration()
    next = __next__  # Python 2 compatibility

    def __len__(self):
        return 0

NO_ARGS = NoArgsClass()

def ident(x):
    return x

# (
#   method name,
#   input size/constructing fn,
#   args (tuple represents shape of a tensor arg),
#   test variant name (will be used at test name suffix),    // optional
#   (should_check_autodiff[bool], nonfusible_nodes, fusible_nodes) for autodiff, // optional
#   indices for possible dim arg,                            // optional
#   fn mapping output to part that should be gradcheck'ed,   // optional
#   kwargs                                                   // optional
# )
# Note: some functions have separate schema for (Tensor other) and (Scalar other),
#       and it's possible that we only support AD for Scalar version but not Tensor
#       version, and vice versa.
#       When writing tests, only scalar(float/int) input triggers the Scalar schema.
#       uniform_scalar produces a scalar **Tensor** which won't match Scalar input.
def method_tests():
    set_rng_seed(0)
    return [
        ('add', (S, S, S), ((S, S, S),), '', (True,)),
        ('add', (S, S, S), ((S, S),), 'broadcast_rhs', (True,)),
        ('add', (S, S), ((S, S, S),), 'broadcast_lhs', (True,)),
        ('add', (S, 1, S), ((M, S),), 'broadcast_all', (True,)),
        ('add', (), ((),), 'scalar', (True,)),
        ('add', (S, S, S), ((),), 'scalar_broadcast_rhs', (True,)),
        ('add', (), ((S, S, S),), 'scalar_broadcast_lhs', (True,)),
        ('add', (S, S, S), (3.14,), 'constant', (True,)),
        ('add', (), (3.14,), 'scalar_constant', (True,)),
        ('add', (S, S, S), (3.14j,), 'complex_scalar_constant', (True,)),
        ('__radd__', (S, S, S), (3.14,), 'constant', (True, 'aten::add')),
        ('__radd__', (), (3.14,), 'scalar_constant', (True, 'aten::add')),
        ('sub', (S, S, S), ((S, S, S),), '', (True,)),
        ('sub', (S, S, S), ((S, S),), 'broadcast_rhs', (True,)),
        ('sub', (S, S), ((S, S, S),), 'broadcast_lhs', (True,)),
        ('sub', (S, 1, S), ((M, S),), 'broadcast_all', (True,)),
        ('sub', (S, S, S), ((),), 'scalar_broadcast_rhs', (True,)),
        ('sub', (), ((S, S, S),), 'scalar_broadcast_lhs', (True,)),
        ('sub', (S, S, S), (3.14,), 'constant', (True,)),
        ('sub', (), (3.14,), 'scalar_constant', (True,)),
        ('sub', (S, S, S), (3.14j,), 'complex_scalar_constant', (True,)),
        ('__rsub__', (S, S, S), (3.14,), 'constant', (True, 'aten::rsub')),
        ('__rsub__', (), (3.14,), 'scalar_constant', (True, 'aten::rsub')),
        ('mul', (S, S, S), ((S, S, S),), '', (True,)),
        ('mul', (), ((),), 'scalar', (True,)),
        ('mul', (S, S, S), ((S, S),), 'broadcast_rhs', (True,)),
        ('mul', (S, S), ((S, S, S),), 'broadcast_lhs', (True,)),
        ('mul', (S, 1, S), ((M, S),), 'broadcast_all', (True,)),
        ('mul', (S, S, S), ((),), 'scalar_broadcast_rhs', (True,)),
        ('mul', (), ((S, S, S),), 'scalar_broadcast_lhs', (True,)),
        ('mul', (S, S, S), (3.14,), 'constant', (True,)),
        ('mul', (), (3.14,), 'scalar_constant', (True,)),
        # TODO(@anjali411): enable these tests
        # ('mul', (S, S, S), (3.14j,), 'imaginary_constant', (True,)),
        # ('mul', (), (3.14j,), 'imaginary_scalar_constant', (True,)),
        ('__rmul__', (S, S, S), (3.14,), 'constant', (True, 'aten::mul')),
        ('__rmul__', (), (3.14,), 'scalar_constant', (True, 'aten::mul')),
        ('div', (S, S, S), (torch.rand(S, S, S) + 0.1,), '', (True,)),
        ('div', (S, S, S), (torch.rand(S, S) + 0.1,), 'broadcast_rhs', (True,)),
        ('div', (S, S), (torch.rand(S, S, S) + 0.1,), 'broadcast_lhs', (True,)),
        ('div', (S, 1, S), (torch.rand(M, S) + 0.1,), 'broadcast_all', (True,)),
        ('div', (), (uniform_scalar(0.1),), 'scalar', (True,)),
        ('div', (S, S, S), (uniform_scalar(0.1),), 'scalar_broadcast_rhs', (True,)),
        ('div', (), (uniform_scalar(0.1),), 'scalar_broadcast_lhs', (True,)),
        ('div', torch.rand(S, S, S) + 1e-1, (3.14,), 'constant', (True,)),
        ('div', uniform_scalar(1e-1, requires_grad=True), (3.14,), 'scalar_constant', (True,)),
        ('true_divide', (S, S, S), (torch.rand(S, S, S) + 0.1,), '', (True,)),
        ('true_divide', (S, S, S), (torch.rand(S, S) + 0.1,), 'broadcast_rhs', (True,)),
        ('true_divide', (S, S), (torch.rand(S, S, S) + 0.1,), 'broadcast_lhs', (True,)),
        ('true_divide', (S, 1, S), (torch.rand(M, S) + 0.1,), 'broadcast_all', (True,)),
        ('true_divide', (), (uniform_scalar(0.1),), 'scalar', (True,)),
        ('true_divide', (S, S, S), (uniform_scalar(0.1),), 'scalar_broadcast_rhs', (True,)),
        ('true_divide', (), (uniform_scalar(0.1),), 'scalar_broadcast_lhs', (True,)),
        ('true_divide', torch.rand(S, S, S) + 1e-1, (3.14,), 'constant', (True,)),
        ('true_divide', uniform_scalar(1e-1, requires_grad=True), (3.14,), 'scalar_constant', (True,)),
        ('__rdiv__', torch.rand(S, S, S) + 1e-1, (3.14,), 'constant',
            (True, [], ['aten::mul', 'aten::reciprocal'])),
        ('__rdiv__', uniform_scalar(1e-1, requires_grad=True), (3.14,), 'scalar_constant',
            (True, [], ['aten::mul', 'aten::reciprocal'])),
        ('__rdiv__', torch.rand(S, S, S, dtype=torch.cdouble) + 1e-1, (3.14j,), 'complex_constant',
            (True, [], ['aten::mul', 'aten::reciprocal'])),
        ('__rdiv__', uniform_scalar(1e-1 * (1 + 1j), requires_grad=True), (3.14j,), 'complex_scalar_constant',
            (True, [], ['aten::mul', 'aten::reciprocal'])),
        ('div', (S, S, S), (torch.rand(S, S, S, dtype=torch.cdouble) + 0.1,), 'complex', (True,)),
        ('div', (S, S, S), (torch.rand(S, S, dtype=torch.cdouble) + 0.1,), 'complex_broadcast_rhs', (True,)),
        ('div', (S, S), (torch.rand(S, S, S, dtype=torch.cdouble) + 0.1,), 'complex_broadcast_lhs', (True,)),
        ('div', (S, 1, S), (torch.rand(M, S, dtype=torch.cdouble) + 0.1,), 'complex_broadcast_all', (True,)),
        ('div', (), (uniform_scalar(0.1j),), 'complex_scalar', (True,)),
        ('div', (S, S, S), (uniform_scalar(0.1j),), 'complex_scalar_broadcast_rhs', (True,)),
        ('div', (), (uniform_scalar(0.1j),), 'complex_scalar_broadcast_lhs', (True,)),
        ('div', torch.rand(S, S, S, dtype=torch.cdouble) + 1e-1, (3.14j,), 'complex_constant', (True,)),
        ('div', uniform_scalar(1e-1j, requires_grad=True), (3.14j,), 'complex_scalar_constant', (True,)),
        ('pow', torch.rand(S, S, S) + 1e-3, (torch.rand(S, S, S) + 0.1,), '', (True,)),
        ('pow', torch.rand(S, S, S) + 1e-3, (torch.rand(1,) + 0.1,), 'broadcast_rhs', (True,)),
        ('pow', torch.rand(1,) + 1e-3, (torch.rand(S, S, S) + 0.1,), 'broadcast_lhs', (True,)),
        ('pow', torch.rand(S, 1, S) + 1e-3, (torch.rand(1, S, 1) + 0.1,), 'broadcast_all', (True,)),
        ('pow', uniform_scalar(1e-3, requires_grad=True), (uniform_scalar(0.1),), 'scalar', (True,)),
        ('pow', torch.rand(S, S, S) + 1e-3, (uniform_scalar(0.1),), 'scalar_broadcast_rhs', (True,)),
        ('pow', uniform_scalar(1e-3, requires_grad=True), (torch.rand(S, S, S) + 0.1,), 'scalar_broadcast_lhs', (True,)),
        ('pow', torch.rand(S, S, S) + 1e-3, (3.14,), 'constant', (True,)),
        ('pow', torch.rand(S, S, S, dtype=torch.cdouble) + 1e-3 * (1 + 1j), (3.14,), 'complex_constant', (True,)),
        ('__rpow__', torch.rand(S, S, S) + 1e-3, (3.14,), 'constant', (True, 'aten::pow')),
        ('pow', uniform_scalar(1e-3, requires_grad=True), (3.14,), 'scalar_constant', (True,)),
        ('pow', uniform_scalar(1e-3 * (1 + 1j), requires_grad=True), (3.14,), 'complex_scalar_constant', (True,)),
        ('pow', uniform_scalar(1e-3 * (1 + 1j), requires_grad=True), (3.14j,), 'complex_imaginary_exponent', (True,)),
        ('__rpow__', uniform_scalar(1e-3, requires_grad=True), (3.14,), 'scalar_constant', (True, 'aten::pow')),
        ('float_power', torch.rand(S, S, S) + 1e-3, (torch.rand(S, S, S) + 0.1,), ''),
        ('float_power', torch.rand(S, S, S) + 1e-3, (torch.rand(1,) + 0.1,), 'broadcast_rhs'),
        ('float_power', torch.rand(1,) + 1e-3, (torch.rand(S, S, S) + 0.1,), 'broadcast_lhs'),
        ('float_power', torch.rand(S, 1, S) + 1e-3, (torch.rand(1, S, 1) + 0.1,), 'broadcast_all'),
        ('float_power', uniform_scalar(1e-3, requires_grad=True), (uniform_scalar(0.1),), 'scalar'),
        ('float_power', torch.rand(S, S, S) + 1e-3, (uniform_scalar(0.1),), 'scalar_broadcast_rhs'),
        ('float_power', uniform_scalar(1e-3, requires_grad=True), (torch.rand(S, S, S) + 0.1,), 'scalar_broadcast_lhs'),
        ('float_power', torch.rand(S, S, S) + 1e-3, (3.14,), 'constant'),
        ('transpose', (1, 2, 3), (1, 2), 'dim', (False,), [0, 1]),
        ('transpose', (), (0, 0), 'scalar', (False,)),
        ('transpose', (1,), (0, 0), '1d', (False,)),
        ('transpose', (L, L), (0, 1), '2d', (False,)),
        ('transpose', (S, S, S), (2, 0), '3d', (False,)),
        ('swapdims', (1, 2, 3), (1, 2), 'dim', (False,), [0, 1]),
        ('swapdims', (), (0, 0), 'scalar', (False,)),
        ('swapdims', (1,), (0, 0), '1d', (False,)),
        ('swapdims', (L, L), (0, 1), '2d', (False,)),
        ('swapdims', (S, S, S), (2, 0), '3d', (False,)),
        ('swapaxes', (1, 2, 3), (1, 2), 'dim', (False,), [0, 1]),
        ('swapaxes', (), (0, 0), 'scalar', (False,)),
        ('swapaxes', (1,), (0, 0), '1d', (False,)),
        ('swapaxes', (L, L), (0, 1), '2d', (False,)),
        ('swapaxes', (S, S, S), (2, 0), '3d', (False,)),
        ('t', (1, 2), NO_ARGS, '', (False,)),
        ('view', (S, S, S), (S * S, S), '', (False,)),
        ('view', (torch.Size([S * S, S]),), (S, S, S), 'size', (False,)),
        ('view', (S,), (S,), '1d', (False,)),
        ('view', (), (dont_convert(()),), 'scalar_to_scalar', (False,)),
        ('view', (), (1,), 'scalar_to_1d', (False,)),
        ('ravel', (S, S, S), NO_ARGS, '', (False,)),
        ('reshape', (S, S, S), (S * S, S), '', (False,)),
        ('reshape', (torch.Size([S * S, S]),), (S, S, S), 'size', (False,)),
        ('reshape', (S,), (S,), '1d', (False,)),
        ('reshape', (), (dont_convert(()),), 'scalar_to_scalar', (False,)),
        ('reshape', (), (1,), 'scalar_to_1d', (False,)),
        ('reshape_as', (S, S, S), (non_differentiable(torch.rand(S * S, S)),)),
        ('reshape_as', (), (non_differentiable(torch.tensor(42.)),), 'scalar'),
        ('reshape_as', (), (non_differentiable(torch.rand(1, 1)),), 'scalar_to_dims'),
        ('roll', (S, S, S), (0, 0), 'd0'),
        ('roll', (S, S, S), (1, 2), 'd12'),
        ('roll', (S, S, S), (0, 2,), 'd02'),
        ('roll', (S, S, S), (2, 0,), 'd20'),
        ('roll', (S, S, S), (-1, 0), 'neg_shift'),
        ('roll', (S, S, S), (10000, 1), 'loop_shift'),
        ('roll', (S, S, S), (2,), 'flattened'),
        ('roll', (S, S, S), ([1, 2, -1], [0, 1, 2]), 'three_dims'),
        ('rot90', (S, S, S), (1, [0, 1],), 'k1_d01'),
        ('rot90', (S, S, S), (1, [1, 2],), 'k1_d12'),
        ('rot90', (S, S, S), (1, [1, -1],), 'k1_neg_d'),
        ('rot90', (S, S, S), (), 'default'),
        ('view_as', (S, S, S), (non_differentiable(torch.rand(S * S, S)),)),
        ('view_as', (), (non_differentiable(torch.tensor(5.5)),), 'scalar'),
        ('view_as', (), (non_differentiable(torch.rand(1, 1)),), 'scalar_to_dims'),
        ('expand', (S, 1, 1), (S, S, S), '', (False,)),
        ('expand', (torch.Size([S, 1, S]),), (S, S, S), 'size', (False,)),
        ('expand', (S, 1), (S, S, S), 'new_dim', (False,)),
        ('expand', (1,), (S, S, S), '1_element', (False,)),
        ('expand', (1, S), (1, 1, S), 'new_dim_front_old_front_1', (False,)),
        ('expand', (), (dont_convert(()),), 'scalar_to_scalar'),
        ('expand', (), (1, 3, 2), 'scalar_to_dims', (False,)),
        ('expand_as', (S, 1, 1), (torch.rand(S, S, S),), '', (False,)),
        ('logit', torch.randn(S, S, S).clamp(0.1, 0.9).requires_grad_(True), NO_ARGS, ''),
        ('logit', torch.randn(S, S, S).clamp(0.1, 0.9).requires_grad_(True), (0.2,), 'eps'),
        ('logit', uniform_scalar().clamp(0.1, 0.9).requires_grad_(True), NO_ARGS, 'scalar'),
        ('logit', uniform_scalar().clamp(0.1, 0.9).requires_grad_(True), (0.2,), 'scalar_eps'),
        ('conj', (S, S, S), NO_ARGS),
        ('copysign', (S, S, S), ((S, S, S),), '', (False,)),
        ('copysign', (S, S, S), ((S, S),), 'broadcast_rhs', (False,)),
        ('copysign', (S, S), ((S, S, S),), 'broadcast_lhs', (False,)),
        ('copysign', (S, 1, S), ((M, S),), 'broadcast_all', (False,)),
        ('copysign', (S, S), (3.14,), 'scalar', (False,)),
        ('copysign', (S, S), (0.0,), 'scalar_pos_zero', (False,)),
        # TorchScript does not recognize -0.0: Issue #46848
        # https://github.com/pytorch/pytorch/issues/46848
        # ('copysign', (S, S), (-0.0,), 'scalar_neg_zero', (False,)),
        ('real', (S, S, S), NO_ARGS, 'complex'),
        ('imag', (S, S, S), NO_ARGS, 'complex'),
        ('view_as_real', (S, S, S), NO_ARGS, 'complex'),
        ('view_as_complex', (S, S, 2), NO_ARGS),
        ('complex', (S, S, S), ((S, S, S),), ''),
        ('abs', (S, S, S), NO_ARGS, '', (True,)),
        ('abs', (), NO_ARGS, 'scalar', (True,)),
        ('clamp', (S, S, S), (0, 1), '', (True,)),
        ('clamp', (S, S, S), (None, 0.5), 'min', (True,)),
        ('clamp', (S, S, S), (0.5, None), 'max', (True,)),
        ('clamp', (), (0, 1), 'scalar', (True,)),
        ('clamp', (), (None, 0.5), 'min_scalar', (True,)),
        ('clamp', (), (0.5, None), 'max_scalar', (True,)),
        ('clamp', (S, S), (), 'max_scalar_kwarg', (True,), (), (), ident, {'max': 1}),
        ('atan2', (S, S, S), ((S, S, S),)),
        ('atan2', (), ((),), 'scalar'),
        ('atan2', (S, S, S), ((S,),), 'broadcast_rhs'),
        ('atan2', (S,), ((S, S, S),), 'broadcast_lhs'),
        ('atan2', (S, 1, S), ((S, S),), 'broadcast_all'),
        ('round', (S, S, S), NO_ARGS, '', (True,)),
        ('round', (), NO_ARGS, 'scalar', (True,)),
        ('sign', (S, S, S), NO_ARGS),
        ('sign', (), NO_ARGS, 'scalar'),
        ('sgn', (S, S, S), NO_ARGS),
        ('sgn', (), NO_ARGS, 'scalar'),
        ('trunc', (S, S, S), NO_ARGS, '', (True,)),
        ('trunc', (), NO_ARGS, 'scalar', (True,)),
        ('floor', (S, S, S), NO_ARGS, '', (True,)),
        ('floor', (), NO_ARGS, 'scalar', (True,)),
        ('ceil', (S, S, S), NO_ARGS, '', (True,)),
        ('ceil', (), NO_ARGS, 'scalar', (True,)),
        ('rad2deg', (S, S, S), NO_ARGS),
        ('deg2rad', (S, S, S), NO_ARGS),
        # Removing the 'rsqrt' entries leads to failure in
        # test_index_fill_variable_dim_*
        # TODO: Remove when fixed.
        # Reference: https://github.com/pytorch/pytorch/issues/48230
        ('rsqrt', torch.rand(S, S, S) + 1e-2, NO_ARGS, '', (True,)),
        ('rsqrt', uniform_scalar(1e-2, requires_grad=True), NO_ARGS, 'scalar', (True,)),
        ('rsqrt', torch.rand(S, S, S, dtype=torch.cfloat) + 1e-2, NO_ARGS, 'complex', (True,)),
        ('rsqrt', uniform_scalar(1e-2 * (1 + 1j), requires_grad=True), NO_ARGS, 'complex_scalar', (True,)),
        ('frac', (S, S, S), NO_ARGS, '', (True,)),
        ('frac', (), NO_ARGS, 'scalar', (True,)),
        ('fmod', (S, S, S), (1.5,), '', (True,)),
        ('fmod', (), (1.5,), 'scalar', (True,)),
        ('fmod', (S, S, S), (non_differentiable(torch.rand(S, S, S) + 1.5),), 'tensor'),
        ('fmod', (S,), (non_differentiable(torch.rand(S, S, S) + 1.5),), 'tensor_broadcast_lhs'),
        ('fmod', (S, S, S), (non_differentiable(torch.rand(S) + 1.5),), 'tensor_broadcast_rhs'),
        ('fmod', (S, 1, S), (non_differentiable(torch.rand(S, S) + 1.5),), 'tensor_broadcast_all'),
        ('fmod', (), (non_differentiable(uniform_scalar(1.5)),), 'scalar_tensor'),
        ('fmod', (), (non_differentiable(torch.rand(S, S, S) + 1.5),), 'scalar_tensor_broadcast_lhs'),
        ('fmod', (S, S, S), (non_differentiable(uniform_scalar(1.5)),), 'scalar_tensor_broadcast_rhs'),
        ('hypot', (S, S), ((S, S),)),
        ('remainder', (S, S, S), (1.5,), '', (True,)),
        ('remainder', (), (1.5,), 'scalar', (True,)),
        ('remainder', (S, S, S), (non_differentiable(torch.rand(S, S, S) + 1.5),), 'tensor'),
        ('remainder', (S,), (non_differentiable(torch.rand(S, S, S) + 1.5),), 'tensor_broadcast_lhs'),
        ('remainder', (S, 1, S), (non_differentiable(torch.rand(S, S) + 1.5),), 'tensor_broadcast_all'),
        ('remainder', (), (non_differentiable(uniform_scalar(1.5)),), 'scalar_tensor'),
        ('remainder', (), (non_differentiable(torch.rand(S, S, S) + 1.5),), 'scalar_tensor_broadcast_lhs'),
        ('lerp', (S, S, S), ((S, S, S), 0.4), 'scalar_no_broadcast', (True,)),
        ('lerp', (S, S, S), ((S,), 0.4), 'broadcast_rhs', (True,)),
        ('lerp', (S,), ((S, S, S), 0.4), 'broadcast_lhs', (True,)),
        ('lerp', (S, 1, S), ((S, S), 0.4), 'broadcast_all', (True,)),
        ('lerp', (), ((), 0.4), 'scalar', (True,)),
        ('lerp', (S, S, S), ((), 0.4), 'scalar_broadcast_rhs', (True,)),
        ('lerp', (), ((S, S, S), 0.4), 'scalar_broadcast_lhs', (True,)),
        ('max', (S, S, S), NO_ARGS),
        ('max', (S, S, S), (1,), 'dim', (), [0]),
        ('max', (S, S, S), (1, True,), 'keepdim_dim', (), [0]),
        ('max', (), NO_ARGS, 'scalar'),
        ('max', (), (0,), 'scalar_dim', (), [0]),
        ('max', (), (0, True,), 'scalar_keepdim_dim', (), [0]),
        ('max', (S, S, S), ((S, S, S),), 'elementwise', (True,)),
        ('max', (S, S, S), ((S,),), 'elementwise_broadcast_rhs', (True,)),
        ('max', (S,), ((S, S, S),), 'elementwise_broadcast_lhs', (True,)),
        ('max', (S, 1, S), ((S, S),), 'elementwise_broadcast_all', (True,)),
        ('max', (), ((),), 'scalar_elementwise', (True,)),
        ('max', (S, S, S), ((),), 'scalar_elementwise_broadcast_rhs', (True,)),
        ('max', (), ((S, S, S),), 'scalar_elementwise_broadcast_lhs', (True,)),
        ('min', (S, S, S), NO_ARGS, ),
        ('min', (S, S, S), (1,), 'dim', (), [0]),
        ('min', (S, S, S), (1, True,), 'keepdim_dim', (), [0]),
        ('min', (), NO_ARGS, 'scalar'),
        ('min', (), (0,), 'scalar_dim', (), [0]),
        ('min', (), (0, True,), 'scalar_keepdim_dim', (), [0]),
        ('min', (S, S, S), ((S, S, S),), 'elementwise', (True,)),
        ('min', (S, S, S), ((S,),), 'elementwise_broadcast_rhs', (True,)),
        ('min', (S,), ((S, S, S),), 'elementwise_broadcast_lhs', (True,)),
        ('min', (S, 1, S), ((S, S),), 'elementwise_broadcast_all', (True,)),
        ('min', (), ((),), 'scalar_elementwise', (True,)),
        ('min', (S, S, S), ((),), 'scalar_elementwise_broadcast_rhs', (True,)),
        ('min', (), ((S, S, S),), 'scalar_elementwise_broadcast_lhs', (True,)),
        ('amax', (S, S, S), NO_ARGS),
        ('amax', (S, S, S), (1,), 'dim'),
        ('amax', (S, S, S), ([1, 2],), 'multiple_dim'),
        ('amax', (S, S, S), (1, True,), 'keepdim_dim'),
        ('amax', (), NO_ARGS, 'scalar'),
        ('amax', (), (0,), 'scalar_dim'),
        ('amax', (), (0, True,), 'scalar_keepdim_dim'),
        ('amin', (S, S, S), NO_ARGS, ),
        ('amin', (S, S, S), (1,), 'dim',),
        ('amin', (S, S, S), ([1, 2],), 'multiple_dim'),
        ('amin', (S, S, S), (1, True,), 'keepdim_dim'),
        ('amin', (), NO_ARGS, 'scalar'),
        ('amin', (), (0,), 'scalar_dim'),
        ('amin', (), (0, True,), 'scalar_keepdim_dim'),
        ('mean', (S, S, S), NO_ARGS, '', (True,)),
        ('mean', (S, S, S), (1,), 'dim', (True,), [0]),
        ('mean', (S, S, S), (1, True,), 'keepdim_dim', (True,), [0]),
        ('mean', (), NO_ARGS, 'scalar', (True,)),
        ('mean', (), (0,), 'scalar_dim', (True,), [0]),
        ('mean', (), (0, True,), 'scalar_keepdim_dim', (True,), [0]),
        ('mean', (S, S, S), (), 'dtype', (True,), (), (), ident, {'dtype': torch.float64}),
        ('kthvalue', (S, S, S), (2,)),
        ('kthvalue', (S, S, S), (2, 1,), 'dim', (), [1]),
        ('kthvalue', (S, S, S), (2, 1,), 'dim_alert_nondeterministic', (), [1],
            [expectedAlertNondeterministic('kthvalue CUDA', 'cuda')]),
        ('kthvalue', (S, S, S), (2, 1, True,), 'keepdim_dim', (), [1]),
        ('kthvalue', (S,), (2, 0,), 'dim_1d', (), [1]),
        ('kthvalue', (S,), (2, 0, True,), 'keepdim_dim_1d', (), [1]),
        ('kthvalue', (), (1,), 'scalar', (), ()),
        ('kthvalue', (), (1, 0,), 'scalar_dim', (), [1]),
        ('kthvalue', (), (1, 0, True), 'scalar_keepdim_dim', (), [1]),
        ('quantile', (S, S, S), (0.5,)),
        ('quantile', (S, S, S), (0.5, 0), 'dim', (), [1]),
        ('quantile', (S, S, S), (0.5, None, True), 'keepdim'),
        ('quantile', (S, S, S), (0.5, 0, True), 'keepdim_dim', (), [1]),
        ('quantile', (), (0.5,), 'scalar'),
        ('nanquantile', (S, S, S), (0.5,)),
        ('nanquantile', (S, S, S), (0.5, 0), 'dim', (), [1]),
        ('nanquantile', (S, S, S), (0.5, None, True), 'keepdim'),
        ('nanquantile', (S, S, S), (0.5, 0, True), 'keepdim_dim', (), [1]),
        ('nanquantile', (), (0.5,), 'scalar'),
        ('median', (S, S, S), NO_ARGS),
        ('median', (S, S, S), (1,), 'dim', (), [0]),
        ('median', (S, S, S), (1,), 'dim_alert_nondeterministic', (), [0],
            [expectedAlertNondeterministic('median CUDA with indices output', 'cuda')]),
        ('median', (S, S, S), (1, True,), 'keepdim_dim', (), [0]),
        ('median', (), NO_ARGS, 'scalar'),
        ('median', (), (0,), 'scalar_dim', (), [0]),
        ('median', (), (0, True,), 'scalar_keepdim_dim', (), [0]),
        ('nanmedian', (S, S, S), NO_ARGS),
        ('nanmedian', (S, S, S), (1,), 'dim', (), [0]),
        ('nanmedian', (S, S, S), (1, True,), 'keepdim_dim', (), [0]),
        ('nanmedian', (), NO_ARGS, 'scalar'),
        ('nanmedian', (), (0,), 'scalar_dim', (), [0]),
        ('nanmedian', (), (0, True,), 'scalar_keepdim_dim', (), [0]),
        ('mode', (S, S, S), NO_ARGS),
        ('mode', (S, S, S), (1,), 'dim', (), [0]),
        ('mode', (S, S, S), (1, True,), 'keepdim_dim', (), [0]),
        ('mode', (), NO_ARGS, 'scalar'),
        ('mode', (), (0,), 'scalar_dim', (), [0]),
        ('mode', (), (0, True,), 'scalar_keepdim_dim', (), [0]),
        ('sum', (S, S, S), NO_ARGS),
        ('sum', (S, S, S), (1,), 'dim', (), [0]),
        ('sum', (S, S, S), (1, True,), 'keepdim_dim', (), [0]),
        ('sum', (), NO_ARGS, 'scalar'),
        ('sum', (), (0,), 'scalar_dim', (), [0]),
        ('sum', (), (0, True,), 'scalar_keepdim_dim', (), [0]),
        ('sum', (S, S, S), ([1, 2],), 'multi_dim'),
        ('sum', (S, S, S), ([1, 2], True,), 'multi_dim_keepdim'),
        ('nansum', (S, S, S), NO_ARGS),
        ('nansum', (S, S, S), (1,), 'dim', (), [0]),
        ('nansum', (S, S, S), (1, True,), 'keepdim_dim', (), [0]),
        ('nansum', (), NO_ARGS, 'scalar'),
        ('nansum', (), (0,), 'scalar_dim', (), [0]),
        ('nansum', (), (0, True,), 'scalar_keepdim_dim', (), [0]),
        ('nansum', (S, S, S), ([1, 2],), 'multi_dim'),
        ('nansum', (S, S, S), ([1, 2], True,), 'multi_dim_keepdim'),
        ('prod', (S, S, S), NO_ARGS),
        ('prod', (S, S, S), (1,), 'dim', (), [0]),
        ('prod', (S, S, S), (1, True,), 'keepdim_dim', (), [0]),
        ('prod', (), NO_ARGS, 'scalar'),
        ('prod', (), (0,), 'scalar_dim', (), [0]),
        ('prod', (), (0, True,), 'scalar_keepdim_dim', (), [0]),
        ('prod', prod_zeros(S, [0, 1]), NO_ARGS, 'zerodims2'),
        ('prod', prod_zeros(S, [0, 2]), NO_ARGS, 'zerodims1'),
        ('prod', prod_zeros(S, [1, 2]), NO_ARGS, 'zerodims0'),
        ('prod', prod_zeros(S, [0, 1]), (1,), 'zeros_dims2', (), [0]),
        ('prod', prod_zeros(S, [0, 2]), (1,), 'zeros_dims1', (), [0]),
        ('prod', prod_zeros(S, [1, 2]), (1,), 'zeros_dims0', (), [0]),
        ('prod', prod_zeros(S, [0, 1]), (1, True), 'keepdim_zeros_dims2', (), [0]),
        ('prod', prod_zeros(S, [0, 2]), (1, True), 'keepdim_zeros_dims1', (), [0]),
        ('prod', prod_zeros(S, [1, 2]), (1, True), 'keepdim_zeros_dims0', (), [0]),
        ('prod', prod_single_zero(S), NO_ARGS, 'single_zero'),
        ('prod', (torch.tensor(0., requires_grad=True)), NO_ARGS, 'scalar_zero'),
        ('prod', (torch.tensor(0., requires_grad=True)), (0,), 'scalar_dim_zero', (), [0]),
        ('prod', (torch.tensor(0., requires_grad=True)), (0, True,), 'scalar_keepdim_dim_zero', (), [0]),
        ('var', (S, S, S), NO_ARGS, '', (True,)),
        ('var', (S, S, S), (1,), 'dim', (True,), [0]),
        ('var', (S, S, S), (1, True, True), 'keepdim_dim', (True,), [0]),
        ('var', (S,), (0,), 'dim_1d', (True,), [0]),
        ('var', (S,), (0, True, True), 'keepdim_dim_1d', (True,), [0]),
        ('std', (S, S, S), NO_ARGS, '', (True,)),
        ('std', (S, S, S), (1,), 'dim', (True,), [0]),
        ('std', (S, S, S), (1, True, True), 'keepdim_dim', (True,), [0]),
        ('std', (S,), (0,), 'dim_1d', (True,), [0]),
        ('std', (S,), (0, True, True), 'keepdim_dim_1d', (True,), [0]),
        ('var_mean', (S, S, S), NO_ARGS, ''),
        ('var_mean', (S, S, S), (1,), 'dim', [0]),
        ('var_mean', (S, S, S), (1, True, True), 'keepdim_dim', [0]),
        ('var_mean', (S,), (0,), 'dim_1d', [0]),
        ('var_mean', (S,), (0, True, True), 'keepdim_dim_1d', [0]),
        ('std_mean', (S, S, S), NO_ARGS, ''),
        ('std_mean', (S, S, S), (1,), 'dim', [0]),
        ('std_mean', (S, S, S), (1, True, True), 'keepdim_dim', [0]),
        ('std_mean', (S,), (0,), 'dim_1d', [0]),
        ('std_mean', (S,), (0, True, True), 'keepdim_dim_1d', [0]),
        ('renorm', (S, S, S), (2, 1, 0.5), 'dim', (), [1]),
        ('renorm', (S, S, S), (1, 2, 3), 'norm_1'),
        ('renorm', (S, S, S), (inf, 2, 0.5), 'norm_inf'),
        ('logcumsumexp', (S, S, S), (0,), 'dim0', (), [0]),
        ('logcumsumexp', (S, S, S), (1,), 'dim1', (), [0]),
        ('logcumsumexp', (), (0,), 'dim0_scalar', (), [0]),
        ('cummax', (S, S, S), (0,), 'dim0', (), [0]),
        ('cummax', (S, S, S), (1,), 'dim1', (), [0]),
        ('cummax', (), (0,), 'dim0_scalar', (), [0]),
        ('cummin', (S, S, S), (0,), 'dim0', (), [0]),
        ('cummin', (S, S, S), (1,), 'dim1', (), [0]),
        ('cummin', (), (0,), 'dim0_scalar', (), [0]),
        ('cumsum', (S, S, S), (0,), 'dim0', (), [0]),
        ('cumsum', (S, S, S), (1,), 'dim1', (), [0]),
        ('cumsum', (S, S, S), (1,), 'dim1_cast', (), [0], (), ident, {'dtype': torch.float64}),
        ('cumsum', (), (0,), 'dim0_scalar', (), [0]),
        ('cumprod', (S, S, S), (0,)),
        ('cumprod', (S, S, S), (1,), 'dim1', (), [0]),
        ('cumprod', (), (0,), 'scalar'),
        ('cumprod', (torch.tensor(0., requires_grad=True)), (0,), 'scalar_zeros'),
        ('cumprod', prod_zeros(S, [0, 1]), (1,), 'zeros_dim2', (), [0]),
        ('cumprod', prod_zeros(S, [0, 2]), (1,), 'zeros_dim1', (), [0]),
        ('cumprod', prod_zeros(S, [1, 2]), (1,), 'zeros_dim0', (), [0]),
        ('cumprod', prod_zeros(S, [1, 2]), (1,), 'zeros_dim0_cast', (), [0], (), ident, {'dtype': torch.float64}),
        ('log_softmax', (S, S, S), (1, torch.float64,), 'kwarg_dtype_would_break_jit_loader', (True,)),
        ('unfold', (), (0, 1, 1), 'scalar', (), [0]),
        ('unfold', (S, S, S, S), (0, 3, 1), '4d_dim0_step1', (), [0]),
        ('unfold', (S, S, S, S), (1, 3, 1), '4d_dim1_step1', (), [0]),
        ('unfold', (S, S, S, S), (2, 3, 1), '4d_dim2_step1', (), [0]),
        ('unfold', (S, S, S, S), (3, 3, 1), '4d_dim3_step1', (), [0]),
        ('unfold', (S, S, S, S), (0, 3, 2), '4d_dim0_step2', (), [0]),
        ('unfold', (S, S, S, S), (1, 3, 2), '4d_dim1_step2', (), [0]),
        ('unfold', (S, S, S, S), (2, 3, 2), '4d_dim2_step2', (), [0]),
        ('unfold', (S, S, S, S), (3, 3, 2), '4d_dim3_step2', (), [0]),
        ('unfold', (S, S, S, S), (0, 4, 1), '4d_dim0_size4', (), [0]),
        ('unfold', (S, S, S, S), (1, 4, 1), '4d_dim1_size4', (), [0]),
        ('unfold', (S, S, S, S), (2, 4, 1), '4d_dim2_size4', (), [0]),
        ('unfold', (S, S, S, S), (3, 4, 1), '4d_dim3_size4', (), [0]),
        ('unfold', (M,), (0, 3, 1), '1d_step1', (), [0]),
        ('unfold', (M,), (0, 3, 2), '1d_step2', (), [0]),
        ('unfold', (M,), (0, 3, 3), '1d_step3', (), [0]),
        ('unfold', (1000,), (0, 3, 11), '1d_step_gt_size', (), [0]),
        ('unfold', (1000,), (0, 2, 27), '1d_step_gt_size2', (), [0]),
        ('unfold', (10, 10), (0, 1, 2), '2d_step_gt_size', (), [0]),
        ('unfold', (10, 10), (1, 2, 3), '2d_step_gt_size2', (), [0]),
        ('unfold', (10, 10), (1, 2, 2), '2d_step_ge_size2', (), [0]),
        ('unfold', (S, S, S), (2, 3, 2), 'lastdim', (), [0]),
        ('addmm', (S, M), ((S, S), (S, M)), '', (True, ['aten::add', 'aten::mm'])),
        ('addmm', (1,), ((S, S), (S, M)), 'broadcast_lhs', (True, ['aten::add', 'aten::mm'])),
        ('addmm', (S, M), ((S, S), (S, M)), 'coef', (True,), (), (), ident, {'beta': 0.2, 'alpha': 0.6}),
        ('addmm', (1,), ((S, S), (S, M)), 'broadcast_lhs_coef', (True,), (), (), ident, {'beta': 0.2, 'alpha': 0.6}),
        ('addmm', (), ((S, S), (S, M)), 'scalar_broadcast_lhs', (True, ['aten::add', 'aten::mm'])),
        ('addmm', (), ((S, S), (S, M)), 'scalar_broadcast_lhs_coef', (True,), (), (), ident, {'beta': 0.2, 'alpha': 0.6}),
        ('addbmm', (S, M), ((S, S, S), (S, S, M)),),
        ('addbmm', (1,), ((S, S, S), (S, S, M)), 'broadcast_lhs'),
        ('addbmm', (S, M), ((S, S, S), (S, S, M)), 'coef', (), (), (), ident, {'beta': 0.2, 'alpha': 0.6}),
        ('addbmm', (1,), ((S, S, S), (S, S, M)), 'broadcast_lhs_coef', (),
         (), (), ident, {'beta': 0.2, 'alpha': 0.6}),
        ('addbmm', (), ((S, S, S), (S, S, M)), 'scalar_broadcast_lhs'),
        ('addbmm', (), ((S, S, S), (S, S, M)), 'scalar_broadcast_lhs_coef', (), (), (), ident,
         {'beta': 0.2, 'alpha': 0.6}),
        ('baddbmm', (S, S, M), ((S, S, S), (S, S, M)),),
        ('baddbmm', (1,), ((S, S, S), (S, S, M)), 'broadcast_lhs'),
        ('baddbmm', (S, S, M), ((S, S, S), (S, S, M)), 'coef', (), (), (), ident, {'beta': 0.2, 'alpha': 0.6}),
        ('baddbmm', (1,), ((S, S, S), (S, S, M)), 'broadcast_lhs_coef', (),
         (), (), ident, {'beta': 0.2, 'alpha': 0.6}),
        ('baddbmm', (), ((S, S, S), (S, S, M)), 'scalar_broadcast_lhs'),
        ('baddbmm', (), ((S, S, S), (S, S, M)), 'scalar_broadcast_lhs_coef', (), (), (), ident,
         {'beta': 0.2, 'alpha': 0.6}),
        ('addmv', (S,), ((S, M), (M,)),),
        ('addmv', (1,), ((S, M), (M,)), 'broadcast_lhs'),
        ('addmv', (S,), ((S, M), (M,)), 'coef', (), (), (), ident, {'beta': 0.2, 'alpha': 0.6}),
        ('addmv', (1,), ((S, M), (M,)), 'broadcast_lhs_coef', (), (), (), ident, {'beta': 0.2, 'alpha': 0.6}),
        ('addmv', (), ((S, M), (M,)), 'scalar_broadcast_lhs'),
        ('addmv', (), ((S, M), (M,)), 'scalar_broadcast_lhs_coef', (), (), (), ident, {'beta': 0.2, 'alpha': 0.6}),
        ('dot', (L,), ((L,),), '', (True,)),
        ('vdot', (L,), ((L,),),),
        ('mm', (S, M), ((M, S),), '', (True,)),
        ('bmm', (M, S, M), ((M, M, S),), '', (True,)),
        ('mv', (S, M), ((M,),), '', (True,)),
        ('ger', (S,), ((M,),)),
        ('inner', (S,), ((S,),), "1d_1d", (False,)),
        ('inner', (), ((S, S),), "scalar_2d", (False,)),
        ('matmul', (L,), ((L,),), '', (True,)),
        ('matmul', (S, M), ((M,),), "2d_1d", (True,)),
        ('matmul', (M,), ((M, S),), "1d_2d", (True,)),
        ('matmul', (S, M), ((M, S),), "2d_2d", (True,)),
        ('matmul', (S, S, M), ((M,),), "3d_1d", (True,)),
        ('matmul', (S, S, M), ((M, S),), "3d_2d", (True,)),
        ('matmul', (M,), ((S, M, S),), "1d_3d", (True,)),
        ('matmul', (S, M), ((S, M, S),), "2d_3d", (True,)),
        ('matmul', (S, S, M, M), ((S, S, M, S),), "4d_4d", (True,)),
        ('matmul', (S, S, M, M), ((M,),), "4d_1d", (True,)),
        ('matmul', (M,), ((S, S, M, S),), "1d_4d", (True,)),
        ('matrix_power', (S, S), [2], "n=2"),
        ('matrix_power', (S, S, S), [3], "n=3"),
        ('matrix_power', (S, S, S), [1], "n=1"),
        ('matrix_power', (S, S, S), [0], "n=0"),
        ('matrix_power', lambda dtype, device: random_fullrank_matrix_distinct_singular_value(S), [-1], "n=-1", (),
         NO_ARGS, [skipCPUIfNoLapack, skipCUDAIfNoMagma]),
        ('matrix_power', lambda dtype, device: random_fullrank_matrix_distinct_singular_value(S), [-3], "n=-3", (),
         NO_ARGS, [skipCPUIfNoLapack, skipCUDAIfNoMagma]),
        ('matrix_power', lambda dtype, device: random_fullrank_matrix_distinct_singular_value(S, S), [-2], "n=-2", (),
         NO_ARGS, [skipCPUIfNoLapack, skipCUDAIfNoMagma]),
        ('matrix_exp', (S, S), NO_ARGS, "single_matrix"),
        ('matrix_exp', (S, S, S), NO_ARGS, "batch_of_matrices"),
        ('mvlgamma', torch.empty(S,).uniform_(0.5, 1), [1], "p=1"),
        ('mvlgamma', torch.empty(S,).uniform_(1, 2), [2], "p=2"),
        ('mvlgamma', torch.empty(S, S).uniform_(1.5, 3), [3], "p=3"),
        ('mvlgamma', torch.empty(S, S).uniform_(2.5, 5), [5], "p=5"),
        ('addcmul', (S, S), ((S, S), (S, S)), '', (True,)),
        ('addcmul', (S, S), ((S, 1), (1, S)), 'broadcast_rhs', (True,)),
        ('addcmul', (1,), ((S, S, 1), (1, S)), 'broadcast_all', (True,)),
        ('addcmul', (S, S), ((S, S), (S, S)), 'scale', (True,), (), (), ident, {'value': 0.5}),
        ('addcmul', (S, S), ((S, 1), (1, S)), 'scale_broadcast_rhs', (True,), (), (), ident, {'value': 0.5}),
        ('addcmul', (1,), ((S, S, 1), (1, S)), 'scale_broadcast_all', (True,), (), (), ident, {'value': 0.5}),
        ('addcmul', (), ((), ()), 'scalar', (True,)),
        ('addcmul', (S, S), ((), ()), 'scalar_broadcast_rhs', (True,)),
        ('addcmul', (), ((S, S, 1), (1, S)), 'scalar_broadcast_lhs', (True,)),
        ('addcmul', (), ((), ()), 'scalar_scale', (True,), (), (), ident, {'value': 0.5}),
        ('addcmul', (S, S), ((), ()), 'scalar_scale_broadcast_rhs', (True,), (), (), ident, {'value': 0.5}),
        ('addcmul', (), ((S, S, 1), (1, S)), 'scalar_scale_broadcast_lhs', (True,), (), (), ident, {'value': 0.5}),
        ('addcdiv', (S, S), ((S, S), (S, S))),
        ('addcdiv', (S, S), ((S, 1), (1, S)), 'broadcast_rhs'),
        ('addcdiv', (1,), ((S, S, 1), (1, S)), 'broadcast_all'),
        ('addcdiv', (S, S), ((S, S), (S, S)), 'scale', (), (), (), ident, {'value': 0.5}),
        ('addcdiv', (S, S), ((S, 1), (1, S)), 'scale_broadcast_rhs', (), (), (), ident, {'value': 0.5}),
        ('addcdiv', (1,), ((S, S, 1), (1, S)), 'scale_broadcast_all', (), (), (), ident, {'value': 0.5}),
        ('addcdiv', (), ((), ()), 'scalar'),
        ('addcdiv', (S, S), ((), ()), 'scalar_broadcast_rhs'),
        ('addcdiv', (), ((S, S, 1), (1, S)), 'scalar_broadcast_lhs'),
        ('addcdiv', (), ((), ()), 'scalar_scale', (), (), (), ident, {'value': 0.5}),
        ('addcdiv', (S, S), ((), ()), 'scalar_scale_broadcast_rhs', (), (), (), ident, {'value': 0.5}),
        ('addcdiv', (), ((S, S, 1), (1, S)), 'scalar_scale_broadcast_lhs', (), (), (), ident, {'value': 0.5}),
        ('zero_', (S, S, S), NO_ARGS),
        ('zero_', (), NO_ARGS, 'scalar'),
        ('logaddexp', (S, S), ((S, S),)),
        ('logaddexp2', (S, S), ((S, S),)),
        ('logsumexp', (S, S), (1,), '', (True,)),
        ('logsumexp', (), (0,), 'scalar', (True,)),
        ('norm', (S, S), (), 'default'),
        ('norm', (S, S), (2,), '2'),
        ('norm', (S, S), (0,), '0'),
        ('norm', (S, S), (0.5,), '0_5'),
        ('norm', (S, S), (1,), '1'),
        ('norm', (S, S), (3,), '3'),
        ('norm', (S, S), (inf,), 'inf'),
        ('norm', (S, S), (-inf,), '-inf'),
        ('norm', (S, S), ('fro',), 'fro_default'),
        ('norm', (S, S), ('fro', [0, 1],), 'fro'),
        ('norm', (S, S), ('nuc',), 'nuc', (), NO_ARGS, [skipCPUIfNoLapack, skipCUDAIfNoMagma]),
        ('norm', (S, S, S), ('nuc', [1, 2]), 'nuc_batched', (), NO_ARGS, [skipCPUIfNoLapack, skipCUDAIfNoMagma]),
        ('norm', (S, S), (-1,), 'neg_1'),
        ('norm', (S, S), (-2,), 'neg_2'),
        ('norm', (S, S), (-0.5,), 'neg_0_5'),
        ('norm', (S, S), (-1.5,), 'neg_1_5'),
        ('norm', (S, S), (-2, 1,), 'neg_2_2_dim', (), [1]),
        ('norm', (S, S), (-1, 1,), 'neg_1_2_dim', (), [1]),
        ('norm', (S, S), (0, 1,), '0_2_dim', (), [1]),
        ('norm', (S, S), (1, 1,), '1_2_dim', (), [1]),
        ('norm', (S, S), (2, 1,), '2_2_dim', (), [1]),
        ('norm', (S, S), (3, 1,), '3_2_dim', (), [1]),
        ('norm', (S, S), (inf, 1,), 'inf_2_dim'),
        ('norm', torch.rand(S, S, S) + 5e-2, (1.5,), '1_5_default'),
        ('norm', (S, S, S), (2, 1), '2_dim', (), [1]),
        ('norm', (S, S, S), (3, 1), '3_dim', (), [1]),
        ('norm', torch.rand(S, S, S) + 5e-2, (1.5, 1), '1_5_dim', (), [1]),
        ('norm', (S, S, S), (2, 1, True), 'keepdim_2_dim', (), [1]),
        ('norm', (S, S, S), (3, 1, True), 'keepdim_3_dim', (), [1]),
        ('norm', torch.rand(S, S, S) + 5e-2, (1.5, 1, True), 'keepdim_1_5_dim', (), [1]),
        ('norm', (), (2, 0), '2_dim_scalar', (), [1]),
        ('norm', (), (3, 0), '3_dim_scalar', (), [1]),
        ('norm', (), (2, 0, True), 'keepdim_2_dim_scalar', (), [1]),
        ('norm', (), (3, 0, True), 'keepdim_3_dim_scalar', (), [1]),
        ('clone', (S, M, S), NO_ARGS),
        ('clone', (), NO_ARGS, 'scalar'),
        ('contiguous', (S, S), NO_ARGS, '', (True,)),
        ('contiguous', torch.randn(S, S).transpose(0, 1), NO_ARGS, 'not_contiguous', (True,)),
        ('dist', (S, S, S), ((S, S, S),)),
        ('dist', (S, S, S), ((S,),), 'broadcast_rhs'),
        ('dist', (S,), ((S, S, S),), 'broadcast_lhs'),
        ('dist', (S, 1, S), ((S, S),), 'broadcast_all'),
        ('dist', (), ((),), 'scalar'),
        ('dist', (S, S, S), ((),), 'scalar_broadcast_rhs'),
        ('dist', (), ((S, S, S),), 'scalar_broadcast_lhs'),
        ('dist', (S, S, S), ((S, S, S), 4), '4'),
        ('dist', (S, S, S), ((S,), 4), '4_broadcast_rhs'),
        ('dist', (S,), ((S, S, S), 4), '4_broadcast_lhs'),
        ('dist', (S, 1, S), ((S, S), 4), '4_broadcast_all'),
        ('dist', (), ((), 4), 'scalar_4'),
        ('dist', (S, S, S), ((), 4), 'scalar_4_broadcast_rhs'),
        ('dist', (), ((S, S, S), 4), 'scalar_4_broadcast_lhs'),
        ('diag', (M, M), NO_ARGS, '2d'),
        ('diag', (3, 5), NO_ARGS, '2d_wide'),
        ('diag', (3, 5), (2,), '2d_wide_pos'),
        ('diag', (3, 5), (-2,), '2d_wide_neg'),
        ('diag', (5, 3), NO_ARGS, '2d_tall'),
        ('diag', (5, 3), (2,), '2d_tall_pos'),
        ('diag', (5, 3), (-2,), '2d_tall_neg'),
        ('diag', (M,), NO_ARGS, '1d'),
        ('diag', (M, M), (1,), '2d_1'),
        ('diag', (M, M), (2,), '2d_2'),
        ('diag_embed', (S, S), NO_ARGS),
        ('diagonal', (M, M), NO_ARGS, '2d'),
        ('diagonal', (3, 5), NO_ARGS, '2d_wide'),
        ('diagonal', (3, 5), (2,), '2d_wide_pos'),
        ('diagonal', (3, 5), (-2,), '2d_wide_neg'),
        ('diagonal', (5, 3), NO_ARGS, '2d_tall'),
        ('diagonal', (5, 3), (2,), '2d_tall_pos'),
        ('diagonal', (5, 3), (-2,), '2d_tall_neg'),
        ('diagonal', (M, M), (1,), '2d_1'),
        ('diagonal', (M, M), (2,), '2d_2'),
        ('diagonal', (M, M, M), (1, 1, 2), '3d_1'),
        ('diagonal', (M, M, M), (2, 0, 1), '3d_2'),
        ('diagonal', (M, M, M), (-2, 0, 1), '3d_3'),
        ('tril', (M, M), NO_ARGS),
        ('tril', (M, M), (2,), 'idx'),
        ('tril', (S, M, M), NO_ARGS, 'batched'),
        ('tril', (S, M, M), (2,), 'batched_idx'),
        ('tril', (3, 3, S, S), NO_ARGS, 'more_batched'),
        ('triu', (M, M), NO_ARGS),
        ('triu', (M, M), (2,), 'idx'),
        ('triu', (S, M, M), NO_ARGS, 'batched'),
        ('triu', (S, M, M), (2,), 'batched_idx'),
        ('triu', (3, 3, S, S), NO_ARGS, 'more_batched'),
        ('cross', (S, 3), ((S, 3),)),
        ('cross', (S, 3, S), ((S, 3, S), 1), 'dim'),
        ('index_add', (S, S), (0, index_variable(2, S), (2, S)), 'dim', (), [0]),
        ('index_add', (), (0, torch.tensor([0], dtype=torch.int64), (1,)), 'scalar_input_dim', (), [0]),
        ('index_add', (), (0, torch.tensor(0, dtype=torch.int64), ()), 'scalar_all_dim', (), [0]),
        ('index_add', (S, S), (0, index_variable(2, S), (2, S)), 'alert_nondeterministic', (), [0],
            [expectedAlertNondeterministic('index_add_cuda_', 'cuda')]),
        ('index_copy', (S, S), (0, index_perm_variable(2, S), (2, S)), 'dim', (), [0]),
        ('index_copy', (S, S), (0, index_perm_variable(2, S), (2, S)), 'dim_alert_nondeterministic', (), [0],
            [expectedAlertNondeterministic('index_copy')]),
        ('index_copy', (), (0, torch.tensor([0], dtype=torch.int64), (1,)), 'scalar_input_dim', (), [0]),
        ('index_copy', (), (0, torch.tensor(0, dtype=torch.int64), ()), 'scalar_all_dim', (), [0]),
        ('index_fill', (S, S), (0, index_variable(2, S), 2), 'dim', (), [0]),
        ('index_fill', (S, S), (0, index_variable(2, S), ()), 'variable_dim', (), [0]),
        ('index_fill', (S, S), (0, torch.tensor(0, dtype=torch.int64), 2), 'scalar_index_dim', (), [0]),
        ('index_fill', (), (0, torch.tensor([0], dtype=torch.int64), 2), 'scalar_input_dim', (), [0]),
        ('index_fill', (), (0, torch.tensor(0, dtype=torch.int64), 2), 'scalar_both_dim', (), [0]),
        ('inverse', lambda dtype, device: random_fullrank_matrix_distinct_singular_value(S, dtype=dtype).to(device),
            NO_ARGS, '', (), NO_ARGS, [skipCPUIfNoLapack, skipCUDAIfNoMagma]),
        ('inverse', lambda dtype, device: random_fullrank_matrix_distinct_singular_value(S, 2, 3, dtype=dtype).to(device),
         NO_ARGS, 'batched', (), NO_ARGS, [skipCPUIfNoLapack, skipCUDAIfNoMagma]),
        ('det', (S, S), NO_ARGS, '', (), NO_ARGS, [skipCPUIfNoLapack, skipCUDAIfNoMagma]),
        ('det', (1, 1), NO_ARGS, '1x1', (), NO_ARGS, [skipCPUIfNoLapack, skipCUDAIfNoMagma]),
        ('det', lambda dtype, device: random_symmetric_matrix(S), NO_ARGS, 'symmetric', (),
            NO_ARGS, [skipCPUIfNoLapack, skipCUDAIfNoMagma]),
        ('det', lambda dtype, device: random_symmetric_psd_matrix(S),
            NO_ARGS, 'symmetric_psd', (), NO_ARGS, [skipCPUIfNoLapack, skipCUDAIfNoMagma]),
        ('det', lambda dtype, device: random_symmetric_pd_matrix(S),
            NO_ARGS, 'symmetric_pd', (), NO_ARGS, [skipCPUIfNoLapack, skipCUDAIfNoMagma]),
        ('det', lambda dtype, device: random_square_matrix_of_rank(S, S - 2),
            NO_ARGS, 'dim2_null', (), NO_ARGS, [skipCPUIfNoLapack, skipCUDAIfNoMagma]),
        ('det', lambda dtype, device: random_square_matrix_of_rank(S, 1), NO_ARGS, 'rank1', (),
            NO_ARGS, [skipCPUIfNoLapack, skipCUDAIfNoMagma]),
        ('det', lambda dtype, device: random_square_matrix_of_rank(S, 2), NO_ARGS, 'rank2', (),
            NO_ARGS, [skipCPUIfNoLapack, skipCUDAIfNoMagma]),
        ('det', lambda dtype, device: random_fullrank_matrix_distinct_singular_value(S), NO_ARGS,
         'distinct_singular_values', (), NO_ARGS, [skipCPUIfNoLapack, skipCUDAIfNoMagma]),
        ('det', (3, 3, S, S), NO_ARGS, 'batched', (), NO_ARGS, [skipCPUIfNoLapack, skipCUDAIfNoMagma]),
        ('det', (3, 3, 1, 1), NO_ARGS, 'batched_1x1', (), NO_ARGS, [skipCPUIfNoLapack, skipCUDAIfNoMagma]),
        ('det', lambda dtype, device: random_symmetric_matrix(S, 3),
            NO_ARGS, 'batched_symmetric', (), NO_ARGS, [skipCPUIfNoLapack, skipCUDAIfNoMagma]),
        ('det', lambda dtype, device: random_symmetric_psd_matrix(S, 3),
            NO_ARGS, 'batched_symmetric_psd', (), NO_ARGS, [skipCPUIfNoLapack, skipCUDAIfNoMagma]),
        ('det', lambda dtype, device: random_symmetric_pd_matrix(S, 3),
            NO_ARGS, 'batched_symmetric_pd', (), NO_ARGS, [skipCPUIfNoLapack, skipCUDAIfNoMagma]),
        ('det', lambda dtype, device: random_fullrank_matrix_distinct_singular_value(S, 3, 3), NO_ARGS,
         'batched_distinct_singular_values', (), NO_ARGS, [skipCPUIfNoLapack, skipCUDAIfNoMagma]),
        # For `logdet` the function at det=0 is not smooth.
        # We need to exclude tests with det=0 (e.g. dim2_null, rank1, rank2) and use
        # `make_nonzero_det` to make the random matrices have nonzero det. For
        # `logdet`, we also set `make_nonzero_det(matrix, sign=1)` to make the
        # matrix have positive det.
        ('logdet', lambda dtype, device: make_nonzero_det(torch.randn(S, S), 1),
            NO_ARGS, '', (), NO_ARGS, [skipCPUIfNoLapack, skipCUDAIfNoMagma]),
        ('logdet', lambda dtype, device: make_nonzero_det(torch.randn(1, 1), 1),
            NO_ARGS, '1x1', (), NO_ARGS, [skipCPUIfNoLapack, skipCUDAIfNoMagma]),
        ('logdet', lambda dtype, device: make_nonzero_det(random_symmetric_matrix(S), 1), NO_ARGS,
         'symmetric', (), NO_ARGS, [skipCPUIfNoLapack, skipCUDAIfNoMagma]),
        ('logdet', lambda dtype, device: make_nonzero_det(random_symmetric_pd_matrix(S), 1), NO_ARGS,
         'symmetric_pd', (), NO_ARGS, [skipCPUIfNoLapack, skipCUDAIfNoMagma]),
        ('logdet', lambda dtype, device: make_nonzero_det(random_fullrank_matrix_distinct_singular_value(S), 1, 0), NO_ARGS,
         'distinct_singular_values', (), NO_ARGS, [skipCPUIfNoLapack, skipCUDAIfNoMagma]),
        ('logdet', lambda dtype, device: make_nonzero_det(torch.randn(3, 3, S, S), 1),
            NO_ARGS, 'batched', (), NO_ARGS, [skipCPUIfNoLapack, skipCUDAIfNoMagma]),
        ('logdet', lambda dtype, device: make_nonzero_det(torch.randn(3, 3, 1, 1), 1),
            NO_ARGS, 'batched_1x1', (), NO_ARGS, [skipCPUIfNoLapack, skipCUDAIfNoMagma]),
        ('logdet', lambda dtype, device: make_nonzero_det(random_symmetric_matrix(S, 3), 1), NO_ARGS,
         'batched_symmetric', (), NO_ARGS, [skipCPUIfNoLapack, skipCUDAIfNoMagma]),
        ('logdet', lambda dtype, device: make_nonzero_det(random_symmetric_pd_matrix(S, 3), 1), NO_ARGS,
         'batched_symmetric_pd', (), NO_ARGS, [skipCPUIfNoLapack, skipCUDAIfNoMagma]),
        ('logdet', lambda dtype, device: make_nonzero_det(random_fullrank_matrix_distinct_singular_value(S, 3), 1, 0), NO_ARGS,
         'batched_distinct_singular_values', (), NO_ARGS, [skipCPUIfNoLapack, skipCUDAIfNoMagma]),
        ('qr', (S, S), (False,), 'square_single', (), NO_ARGS, [skipCPUIfNoLapack, skipCUDAIfNoMagma]),
        ('qr', (S, S - 2), (True,), 'tall_single' , (), NO_ARGS, [skipCPUIfNoLapack, skipCUDAIfNoMagma]),
        ('qr', (S - 2, S), (False,), 'wide_single' , (), NO_ARGS, [skipCPUIfNoLapack, skipCUDAIfNoMagma]),
        ('qr', (3, S, S), (False,), 'square_batched', (), NO_ARGS, [skipCPUIfNoLapack, skipCUDAIfNoMagma]),
        ('qr', (3, S, S - 2), (True,), 'tall_batched', (), NO_ARGS, [skipCPUIfNoLapack, skipCUDAIfNoMagma]),
        ('qr', (3, S - 2, S), (True,), 'wide_batched' , (), NO_ARGS, [skipCPUIfNoLapack, skipCUDAIfNoMagma]),
        ('qr', (3, 2, S, S), (False,), 'square_many_batched', (), NO_ARGS, [skipCPUIfNoLapack, skipCUDAIfNoMagma]),
        ('qr', (3, 2, S, S - 2), (True,), 'tall_many_batched', (), NO_ARGS, [skipCPUIfNoLapack, skipCUDAIfNoMagma]),
        ('qr', (3, 2, S - 2, S), (True,), 'wide_many_batched', (), NO_ARGS, [skipCPUIfNoLapack, skipCUDAIfNoMagma]),
        ('lu', (S, S), (True, False), 'square_single_no_info', (), NO_ARGS, [skipCPUIfNoLapack, skipCUDAIfNoMagma]),
        ('lu', (S, S), (True, True), 'square_single_with_info', (), NO_ARGS, [skipCPUIfNoLapack, skipCUDAIfNoMagma]),
        ('lu', (3, S, S), (True, False), 'square_batch_no_info', (), NO_ARGS, [skipCPUIfNoLapack, skipCUDAIfNoMagma]),
        ('lu', (3, S, S), (True, True), 'square_batch_with_info', (), NO_ARGS, [skipCPUIfNoLapack, skipCUDAIfNoMagma]),
        ('lu', (3, 3, S, S), (True, False), 'square_many_batches_no_info', (), NO_ARGS, [skipCPUIfNoLapack, skipCUDAIfNoMagma]),
        ('lu', (3, 3, S, S), (True, True), 'square_many_batches_with_info', (), NO_ARGS, [skipCPUIfNoLapack, skipCUDAIfNoMagma]),
        ('solve', (S, S), (lambda dtype, device: random_fullrank_matrix_distinct_singular_value(
            S, silent=True, dtype=dtype, device=device),), '', (), NO_ARGS, [skipCPUIfNoLapack, skipCUDAIfNoMagma]),
        ('solve', (S, S, S),
            (lambda dtype, device:
                random_fullrank_matrix_distinct_singular_value(S, S, silent=True, dtype=dtype, device=device),),
         'batched', (), NO_ARGS, [skipCPUIfNoLapack, skipCUDAIfNoMagma]),
        ('solve', (2, 3, S, S),
            (lambda dtype, device:
                random_fullrank_matrix_distinct_singular_value(S, 2, 3, silent=True, dtype=dtype, device=device),),
         'batched_dims', (), NO_ARGS, [skipCPUIfNoLapack, skipCUDAIfNoMagma]),
        ('solve', (2, 2, S, S),
            (lambda dtype, device:
                random_fullrank_matrix_distinct_singular_value(S, 1, silent=True, dtype=dtype, device=device),),
         'batched_broadcast_A', (), NO_ARGS, [skipCPUIfNoLapack, skipCUDAIfNoMagma]),
        ('solve', (1, S, S),
            (lambda dtype, device:
                random_fullrank_matrix_distinct_singular_value(S, 2, 2, silent=True, dtype=dtype, device=device),),
         'batched_broadcast_b', (), NO_ARGS, [skipCPUIfNoLapack, skipCUDAIfNoMagma]),
        ('fill_', (S, S, S), (1,), 'number'),
        ('fill_', (), (1,), 'number_scalar'),
        ('fill_', (S, S, S), ((),), 'variable'),
        ('eq_', (S, S, S), ((S, S, S),)),
        ('eq_', (S, S, S), ((1,),), 'broadcast_rhs'),
        ('eq_', (), ((),), 'scalar'),
        ('eq_', (S, S, S), ((),), 'scalar_broadcast_rhs'),
        ('ne_', (S, S, S), ((S, S, S),)),
        ('ne_', (S, S, S), ((1,),), 'broadcast_rhs'),
        ('ne_', (), ((),), 'scalar'),
        ('ne_', (S, S, S), ((),), 'scalar_broadcast_rhs'),
        ('gt_', (S, S, S), ((S, S, S),)),
        ('gt_', (S, S, S), ((1,),), 'broadcast_rhs'),
        ('gt_', (), ((),), 'scalar'),
        ('gt_', (S, S, S), ((),), 'scalar_broadcast_rhs'),
        ('ge_', (S, S, S), ((S, S, S),)),
        ('ge_', (S, S, S), ((1,),), 'broadcast_rhs'),
        ('ge_', (), ((),), 'scalar'),
        ('ge_', (S, S, S), ((),), 'scalar_broadcast_rhs'),
        ('lt_', (S, S, S), ((S, S, S),)),
        ('lt_', (S, S, S), ((1,),), 'broadcast_rhs'),
        ('lt_', (), ((),), 'scalar'),
        ('lt_', (S, S, S), ((),), 'scalar_broadcast_rhs'),
        ('le_', (S, S, S), ((S, S, S),)),
        ('le_', (S, S, S), ((1,),), 'broadcast_rhs'),
        ('le_', (), ((),), 'scalar'),
        ('le_', (S, S, S), ((),), 'scalar_broadcast_rhs'),
        ('eq_', (S, S, S), (0,), 'pyscalar'),
        ('ne_', (S, S, S), (0,), 'pyscalar'),
        ('gt_', (S, S, S), (0,), 'pyscalar'),
        ('ge_', (S, S, S), (0,), 'pyscalar'),
        ('le_', (S, S, S), (0,), 'pyscalar'),
        ('lt_', (), (0,), 'pyscalar'),
        ('eq_', (), (0,), 'pyscalar_scalar'),
        ('ne_', (), (0,), 'pyscalar_scalar'),
        ('gt_', (), (0,), 'pyscalar_scalar'),
        ('ge_', (), (0,), 'pyscalar_scalar'),
        ('lt_', (), (0,), 'pyscalar_scalar'),
        ('le_', (), (0,), 'pyscalar_scalar'),
        ('permute', (1, 2, 3, 4), (0, 2, 3, 1), '', (True,)),
        ('permute', (1, 2, 3, 4), (0, -2, -1, 1), 'neg_dim', (True,)),
        ('permute', (), (dont_convert(()),), 'scalar', (True,)),
        ('select', (S, S, S), (1, 2), 'dim', (), [0]),
        ('select', (S, S, S), (1, -1), 'wrap_dim', (), [0]),
        ('select', (S,), (0, 2), '1d'),
        ('narrow', (S, S, S), (1, 2, 2), 'dim', (), [0]),
        ('narrow', (S, S, S), (1, 0, 0), 'empty_dim', (), [0]),
        ('squeeze', (S, 1, S, 1), NO_ARGS, '', (True,)),
        ('squeeze', (1, 1, 1, 1), NO_ARGS, 'input_sizes_are_ones', (True,)),
        ('squeeze', (S, 1, S, 1), (1,), '1_dim', (True,), [0]),
        ('squeeze', (S, 1, S, 1), (2,), 'not_1_dim', (True,), [0]),
        ('squeeze', (), (0,), 'scalar', (True,), [0]),
        ('unsqueeze', (S, S, S), (0,), 'first', (True,), [0]),
        ('unsqueeze', (S, S, S), (1,), 'middle', (True,), [0]),
        ('unsqueeze', (S, S, S), (3,), 'last', (True,), [0]),
        ('unsqueeze', (), (0,), 'scalar', (True,), [0]),
        ('chunk', (S, S, S), (2,), '', (True, 'prim::ConstantChunk')),
        ('chunk', (S, S, S), (S, 1), 'dim', (True, 'prim::ConstantChunk'), [1]),
        ('split', (S, S, S), (2,), '', (True,)),
        ('split', (S, S, S), (S, 1), 'dim', (True,), [1]),
        ('split', (S, S, S), ([int(S / 3), S - int(S / 3) * 2, int(S / 3)],), 'size_list',
            (True, 'aten::split_with_sizes')),
        ('split', (S, S, S), ([int(S / 2), S - int(S / 2) * 2, int(S / 2)], 2), 'size_list_dim',
            (True, 'aten::split_with_sizes'), [1]),
        ('split_with_sizes', (S, S, S), ([int(S / 3), S - int(S / 3) * 2, int(S / 3)],), '', (True,)),
        ('split_with_sizes', (S, S, S), ([int(S / 3), S - int(S / 3), 0],), 'size_0', (True, )),
        ('split_with_sizes', (S, S, S), ([int(S / 3), S - int(S / 3) * 2, int(S / 3)],), 'dim', (True, ), [1]),
        ('tensor_split', (S, S, S), (3,), 'sections', (False,)),
        ('tensor_split', (S, S, S), (3, 1), 'sections_dim', (False,), [1]),
        ('tensor_split', (S, S, S), ([2, 4],), 'indices', (False,)),
        ('tensor_split', (S, S, S), ([2, 4], 1), 'indices_dim', (False,), [1]),
        ('scatter', (M, S), (0, gather_variable((S, S), 1, M), (S, S)), 'dim0', (), [0]),
        ('scatter', (M, S), (1, gather_variable((M, S // 2), 0, S), (M, S // 2)), 'dim1', (), [0]),
        ('scatter', (), (0, torch.tensor(0, dtype=torch.int64), ()), 'scalartensor_all_dim0', (), [0]),
        ('scatter', (), (0, torch.tensor(0, dtype=torch.int64), 2.5), 'scalar_all_dim0', (), [0]),
        ('scatter_add', (M, S), (0, gather_variable((S, S), 1, M), (S, S)), 'dim0', (), [0]),
        ('scatter_add', (M, S), (1, gather_variable((M, S // 2), 0, S), (M, S // 2)), 'dim1', (), [0]),
        ('scatter_add', (), (0, torch.tensor(0, dtype=torch.int64), ()), 'scalar_all_dim0', (), [0]),
        ('scatter_add', (M, S), (0, gather_variable((S, S), 1, M), (S, S)), 'alert_nondeterministic', (), [0],
            [expectedAlertNondeterministic('scatter_add_cuda_kernel', 'cuda')]),
        ('masked_select', (M, M), (mask_not_all_zeros((M, M)),)),
        ('masked_select', (M, M), (mask_not_all_zeros((M,)),), 'broadcast_rhs'),
        ('masked_select', (M,), (mask_not_all_zeros((M, M)),), 'broadcast_lhs'),
        ('masked_select', (M, 1, M), (mask_not_all_zeros((M, M)),),
         'broadcast_all'),
        ('masked_select', (), (torch.tensor(1, dtype=torch.bool),), 'scalar'),
        ('masked_select', (M, M), (torch.tensor(1, dtype=torch.bool),), 'scalar_broadcast_rhs'),
        ('masked_select', (), (mask_not_all_zeros((M, M)),), 'scalar_broadcast_lhs'),
        ('masked_fill', (M, M), (torch.BoolTensor(M, M).bernoulli_(), 10)),
        ('masked_fill', (M, M), (torch.BoolTensor(M, M).bernoulli_(), ()), 'tensor'),
        ('masked_fill', (M,), (torch.BoolTensor(M, M).bernoulli_(), 10), 'broadcast_lhs'),
        ('masked_fill', (M, M), (torch.BoolTensor(M,).bernoulli_(), 10), 'broadcast_rhs'),
        ('masked_fill', (), (torch.tensor(0, dtype=torch.bool).bernoulli_(), 10), 'scalar'),
        ('masked_fill', (), (torch.tensor(0, dtype=torch.bool).bernoulli_(), ()),
         'scalar_variable'),
        ('masked_fill', (M, M), (torch.tensor(0, dtype=torch.bool).bernoulli_(), 10),
         'scalar_broadcast_rhs'),
        ('masked_scatter', (M, M), (torch.BoolTensor(M, M).bernoulli_(), (M, M))),
        ('masked_scatter', (M,), (torch.BoolTensor(M, M).bernoulli_(), (M, M)),
         'broadcast_lhs'),
        ('masked_scatter', (M, M), (torch.BoolTensor(M,).bernoulli_(), (M, M)),
         'broadcast_rhs'),
        ('masked_scatter', (M, M), (bernoulli_scalar(), (M, M)), 'scalar'),
        ('masked_scatter', (M, M), (bernoulli_scalar(), (M, M)),
         'scalar_broadcast_rhs'),
        ('maximum', (S, S), ((S, S),)),
        ('minimum', (S, S), ((S, S),)),
        ('fmax', (S, S), ((S, S),)),
        ('fmin', (S, S), ((S, S),)),
        ('resize_', (S, S, S), (torch.Size([S * S, S])), 'fewer_dims'),
        ('resize_', (), (dont_convert(()),), 'scalar'),
        ('resize_', (), (torch.Size([1, 1, 1])), 'scalar_to_dims'),
        ('resize_as_', (), (non_differentiable(torch.tensor(5.)),), 'scalar'),
        ('resize_as_', (), (non_differentiable(torch.randn((1, 1, 1))),), 'scalar_to_dims'),
        ('resize_as_', (S, S, S), (non_differentiable(torch.randn(S * S, S)),)),
        ('sort', (S, M, S), NO_ARGS),
        ('sort', (S, M, S), (1,), 'dim'),
        ('sort', (S, M, S), (1, True), 'dim_desc'),
        ('sort', (), NO_ARGS, 'scalar'),
        ('sort', (), (0,), 'dim_scalar'),
        ('sort', (), (0, True), 'dim_desc_scalar'),
        ('msort', (S, M, S), NO_ARGS),
        ('topk', (S, M, S), (3,)),
        ('topk', (S, M, S), (3, 1), 'dim', (), [1]),
        ('topk', (S, M, S), (3, 1, True), 'dim_desc', (), [1]),
        ('topk', (S, M, S), (3, 1, True, True), 'dim_desc_sort', (), [1]),
        ('topk', (), (1,), 'scalar'),
        ('topk', (), (1, 0), 'dim_scalar', (), [1]),
        ('topk', (), (1, 0, True), 'dim_desc_scalar', (), [1]),
        ('topk', (), (1, 0, True, True), 'dim_desc_sort_scalar', (), [1]),
        ('take', (S, S, S), (torch.LongTensor([[-3, 2], [20, 2]]),)),
        ('take', (S, S, S), (torch.tensor(0, dtype=torch.int64),), 'scalar_index'),
        ('take', (), (torch.LongTensor([0]),), 'scalar_data'),
        ('take', (), (torch.tensor(0, dtype=torch.int64),), 'scalar_both'),
        ('where', (M, M), (mask_not_all_zeros((M, M)), (M, M)), '', (True,)),
        ('where', (M, 1, M), (mask_not_all_zeros((M, M)), (M, M, 1)), 'broadcast_all', (True,)),
        ('where', (), (bernoulli_scalar(), ()), 'scalar', (True,)),
        ('where', (M, 1, M), (bernoulli_scalar(), (M, M, 1)), 'scalar_broadcast_mask', (True,)),
        ('where', (), (mask_not_all_zeros((M, M)), ()), 'scalar_broadcast_non_mask', (True,)),
        ('__getitem__', torch.randn(S, S, S), (dont_convert([1, 2]),)),
        ('__getitem__', torch.randn(S, S, S), (slice(0, 3),), 'slice'),
        ('__getitem__', torch.randn(S, S, S), (dont_convert([slice(0, 3), 1]),), 'slice_index'),
        ('__getitem__', torch.randn(S, S, S), (dont_convert([[0, 2, 3], [1, 3, 3], [0, 0, 2]]),), 'adv_index'),
        ('__getitem__', torch.randn(S, S, S), (dont_convert([[0, 0, 3], [1, 1, 3], [0, 0, 2]]),), 'adv_index_dup'),
        ('__getitem__', torch.randn(S, S, S), (dont_convert([slice(None), slice(None), [0, 3]]),), 'adv_index_end'),
        ('__getitem__', torch.randn(S, S, S), (dont_convert([slice(None), [0, 3], slice(None)]),), 'adv_index_mid'),
        ('__getitem__', torch.randn(S, S, S), (dont_convert([[0, 3], slice(None), slice(None)]),), 'adv_index_beg'),
        ('__getitem__', torch.randn(S, S, S), (dont_convert([[0, 3], [1, 2], slice(None)]),), 'adv_index_comb'),
        ('__getitem__', torch.randn(S, S, S), (dont_convert([[0, 3], ]),), 'adv_index_sub'),
        ('__getitem__', torch.randn(S, S, S), (dont_convert([[0, 3], slice(None)]),), 'adv_index_sub_2'),
        ('__getitem__', torch.randn(S, S, S), (dont_convert([[0, 3], Ellipsis]),), 'adv_index_sub_3'),
        ('__getitem__', torch.randn(S, S, S), (dont_convert([[0, 2, 3], [1, 3, 3],
                                                             torch.LongTensor([0, 0, 2])]),), 'adv_index_var'),
        ('to_sparse', (S, S), (), '', (), (), [], lambda x: x.to_dense()),
        ('triangular_solve', (S, M), ((S, S), ), '', (), NO_ARGS, [skipCPUIfNoLapack, skipCUDAIfNoMagma]),
        ('kron', (S, S), ((M, L),))
    ]

def create_input(call_args, requires_grad=True, non_contiguous=False, call_kwargs=None, dtype=torch.double, device=None):
    if not isinstance(call_args, tuple):
        call_args = (call_args,)

    def map_arg(arg):
        def maybe_non_contig(tensor):
            return tensor if not non_contiguous else make_non_contiguous(tensor)

        if isinstance(arg, torch.Size) or isinstance(arg, dont_convert):
            return arg
        elif isinstance(arg, tuple) and len(arg) == 0:
            var = torch.randn((), dtype=dtype, device=device)
            var.requires_grad = requires_grad
            return var
        elif isinstance(arg, tuple) and not isinstance(arg[0], torch.Tensor):
            return Variable(maybe_non_contig(torch.randn(*arg, dtype=dtype, device=device)), requires_grad=requires_grad)
        # double check casting
        elif isinstance(arg, non_differentiable):
            if isinstance(arg.tensor, torch.Tensor):
                return maybe_non_contig(arg.tensor.to(device=device))
            return maybe_non_contig(arg.tensor.to(device=device))
        elif isinstance(arg, torch.Tensor):
            if arg.dtype == torch.float:
                arg = arg.double()
            if arg.dtype == torch.cfloat:
                arg = arg.to(torch.cdouble)
            if arg.is_complex() != dtype.is_complex:
                raise RuntimeError("User provided tensor is real for a test that runs with complex dtype, ",
                                   "which is not supported for now")
            # NOTE: We do clone() after detach() here because we need to be able to change size/storage of v afterwards
            v = maybe_non_contig(arg).detach().to(device=device).clone()
            v.requires_grad = requires_grad and (v.is_floating_point() or v.is_complex())
            return v
        elif callable(arg):
            return map_arg(arg(dtype=dtype, device=device))
        else:
            return arg
    args_out = tuple(map_arg(arg) for arg in call_args)
    kwargs_out = {k: map_arg(v) for k, v in call_kwargs.items()} if call_kwargs else {}
    return args_out, kwargs_out


def _compare_trilu_indices(
        self, row, col, offset=0, dtype=torch.long, device='cpu'):
    if row == 0 or col == 0:
        # have to handle this separately as tril and triu does not take
        # empty matrix as input
        self.assertEqual(
            torch.empty(0, 2, dtype=dtype, device=device).transpose(0, 1),
            torch.tril_indices(row, col, offset, dtype=dtype, device=device))

        self.assertEqual(
            torch.empty(0, 2, dtype=dtype, device=device).transpose(0, 1),
            torch.triu_indices(row, col, offset, dtype=dtype, device=device))

    else:
        # TODO(#38095): Replace assertEqualIgnoreType. See issue #38095
        self.assertEqualIgnoreType(
            torch.ones(row, col, device='cpu')
                 .tril(offset).nonzero().to(dtype).transpose(0, 1),
            torch.tril_indices(row, col, offset, dtype=dtype, device=device))

        # TODO(#38095): Replace assertEqualIgnoreType. See issue #38095
        self.assertEqualIgnoreType(
            torch.ones(row, col, device='cpu')
                 .tril(offset).nonzero().to(dtype).transpose(0, 1),
            torch.tril_indices(row, col, offset, dtype=dtype, device=device))


def _compare_large_trilu_indices(
        self, row, col, offset=0, dtype=torch.long, device='cpu'):
    l = torch.ones(row, col, dtype=dtype, device='cpu').tril(offset) \
             .nonzero()[-100:-1, :].transpose(0, 1).to(device)
    torch.cuda.empty_cache()

    r = torch.tril_indices(
        row, col, offset, dtype=dtype, device=device)[:, -100:-1]
    self.assertEqual(l, r)
    torch.cuda.empty_cache()

    l = torch.ones(row, col, dtype=dtype, device='cpu').triu(offset) \
             .nonzero()[-100:-1, :].transpose(0, 1).to(device)
    torch.cuda.empty_cache()

    r = torch.triu_indices(
        row, col, offset, dtype=dtype, device=device)[:, -100:-1]
    self.assertEqual(l, r)
    torch.cuda.empty_cache()

# (
#   row
#   col
#   offset (optional)
#   dtype (optional)
# )
tri_tests_args = [
    (1, 1),
    (3, 3),
    (3, 3, 1),
    (3, 3, 2),
    (3, 3, 200),
    (3, 3, -1),
    (3, 3, -2),
    (3, 3, -200),
    (0, 3, 0),
    (0, 3, 1),
    (0, 3, -1),
    (3, 0, 0),
    (3, 0, 1),
    (3, 0, -1),
    (0, 0, 0),
    (0, 0, 1),
    (0, 0, -1),
    (3, 6, 0),
    (3, 6, 1),
    (3, 6, 3),
    (3, 6, 9),
    (3, 6, -1),
    (3, 6, -3),
    (3, 6, -9),
    (6, 3, 0),
    (6, 3, 1),
    (6, 3, 3),
    (6, 3, 9),
    (6, 3, -1),
    (6, 3, -3),
    (6, 3, -9),
    (258, 253, 1, torch.float32),
    (257, 258, 1, torch.float64),
    (258, 258, 1, torch.short),
    (3, 513, 1, torch.long),
    (513, 3, 1, torch.int),
    (513, 0, 1, torch.double),
    (1024, 1024),
    (1024, 1024, 500, torch.float32),
    (1024, 1024, 1023),
    (1024, 1024, -500),
    (1023, 1025),
    (1025, 1023, 1022),
    (1024, 1024, -500),
    (3, 2028),
    (3, 2028, 1),
    (3, 2028, -1),
    (2028, 3),
    (2028, 1),
    (2028, 1, -1)
]

tri_large_tests_args: List[Tuple[int, ...]] = [
    # Large test cases below are deliberately commented out to speed up CI
    # tests and to avoid OOM error. When modifying implementations of
    # tril_indices and triu_indices, please enable these tests and make sure
    # they pass.
    #
    # (1, 268435455),
    # (5000, 5000),
    # (10000, 10000),
    # (268435455, 1),
    # (134217727, 2, 1),
    # (2, 134217727, 1),
    # (536870901, 1),
    # (1, 536870901),
    # (268435455, 2, 1),
    # (2, 268435455, 1)
]


def run_additional_tri_tests(self, device):
    x = torch.ones(
        3, 3, dtype=torch.long, device=device, layout=torch.strided)
    l = x.tril(0).nonzero().transpose(0, 1)
    u = x.triu(0).nonzero().transpose(0, 1)
    self.assertEqual(l, torch.tril_indices(3, 3, device=device))
    self.assertEqual(
        l, torch.tril_indices(3, 3, device=device, layout=torch.strided))

    self.assertEqual(u, torch.triu_indices(3, 3, device=device))
    self.assertEqual(
        u, torch.triu_indices(3, 3, device=device, layout=torch.strided))

    self.assertRaises(
        RuntimeError,
        lambda: torch.triu_indices(
            1, 1, device=device, layout=torch.sparse_coo))

    self.assertRaises(
        RuntimeError,
        lambda: torch.tril_indices(
            1, 1, device=device, layout=torch.sparse_coo))


def unpack_variables(args):
    if istuple(args):
        return tuple(unpack_variables(elem) for elem in args)
    else:
        return args


EXCLUDE_FUNCTIONAL = {
    'addmm',
    'addmm_',
    'addbmm',
    'baddbmm',
    'addmv',
    'addmv_',
    'addr',
    'addr_',
    'reshape',
    'where'  # argument order
}
EXCLUDE_GRADCHECK: Dict[str, Any] = {
}
EXCLUDE_GRADGRADCHECK: Dict[str, Any] = {
}
EXCLUDE_GRADGRADCHECK_BY_TEST_NAME = {
    # *det methods uses svd in backward when matrix is not invertible. However,
    # svd backward is unstable unless the matrix has positive distinct singular
    # values. Generated random matrices satisfy this with high probability, but
    # we can't rely on it. So only test gradgrad on invertible test cases and
    # _distinct_singular_values.
    'test_det',
    'test_det_1x1',
    'test_det_symmetric',
    'test_det_symmetric_psd',
    'test_det_dim2_null',
    'test_det_rank1',
    'test_det_rank2',
    'test_det_batched',
    'test_det_batched_1x1',
    'test_det_batched_symmetric',
    'test_det_batched_symmetric_psd',
    # `other` expand_as(self, other) is not used in autograd.
    'test_expand_as',
    'test_logdet',
    'test_logdet_1x1',
    'test_logdet_symmetric',
    'test_logdet_batched',
    'test_logdet_batched_1x1',
    'test_logdet_batched_symmetric',
    'test_cdist',
}


def exclude_tensor_method(name, test_name):
    # there are no tensor equivalents for these (inplace or out)
    exclude_all_tensor_method_by_test_name = {
        'test_slice',
        'test_where',
        'test_where_broadcast_all',
        'test_where_scalar',
        'test_where_scalar_broadcast_mask',
        'test_where_scalar_broadcast_non_mask',
        'test_var_mean_keepdim_dim_1d',
        'test_var_mean_keepdim_dim',
        'test_var_mean_dim_1d',
        'test_var_mean_dim',
        'test_var_mean',
        'test_std_mean_keepdim_dim_1d',
        'test_std_mean_keepdim_dim',
        'test_std_mean_dim_1d',
        'test_std_mean_dim',
        'test_std_mean',
        'test_view_as_complex',
        'test_view_as_real_complex',
        'test_real_complex',
        'test_imag_complex',
        'test_complex'
    }
    # there are no out-of-place tensor equivalents for these
    exclude_outplace_tensor_method = {
        'index_add',
        'index_copy',
        'index_fill',
        'masked_fill',
        'masked_scatter',
        'scatter',
        'scatter_add',
        'det',
    }
    if test_name in exclude_all_tensor_method_by_test_name:
        return True
    is_magic_method = name[:2] == '__' and name[-2:] == '__'
    is_inplace = name[-1] == "_" and not is_magic_method
    if not is_inplace and name in exclude_outplace_tensor_method:
        return True
    if 'fft.' in name:
        return True
    return False<|MERGE_RESOLUTION|>--- conflicted
+++ resolved
@@ -1066,42 +1066,12 @@
 # Foreach min/max ops
 foreach_min_max_op_db: List[OpInfo] = [
     ForeachFuncInfo('_foreach_maximum',
-<<<<<<< HEAD
-                         method=torch._foreach_maximum,
-                         inplace=None,
-                         ref=torch.max,
-                         dtypes=floating_types_and(torch.bfloat16, torch.bool, torch.half),
-                         dtypesIfCPU=floating_types_and(torch.bfloat16, torch.bool, torch.half),
-                         dtypesIfCUDA=floating_types_and(torch.bfloat16, torch.bool, torch.half),
-                         skips=(
-                             # cannot convert float infinity to integer
-                             SkipInfo('TestForeach', 'test_min_max_inf_nan',
-                                      device_type='cpu', dtypes=[*integral_types()]),
-                             SkipInfo('TestForeach', 'test_min_max_inf_nan',
-                                      device_type='cuda', dtypes=[*integral_types()]),
-                         )),
-
-    ForeachFuncInfo('_foreach_minimum',
-                         method=torch._foreach_minimum,
-                         inplace=None,
-                         ref=torch.min,
-                         dtypes=floating_types_and(torch.bfloat16, torch.bool, torch.half),
-                         dtypesIfCPU=floating_types_and(torch.bfloat16, torch.bool, torch.half),
-                         dtypesIfCUDA=floating_types_and(torch.bfloat16, torch.bool, torch.half),
-                         skips=(
-                             # cannot convert float infinity to integer
-                             SkipInfo('TestForeach', 'test_min_max_inf_nan',
-                                      device_type='cpu', dtypes=[*integral_types()]),
-                             SkipInfo('TestForeach', 'test_min_max_inf_nan',
-                                      device_type='cuda', dtypes=[*integral_types()]),
-                         )),
-=======
                     method=torch._foreach_maximum,
                     inplace=None,
                     ref=torch.max,
-                    dtypes=all_types(),
-                    dtypesIfCPU=all_types(),
-                    dtypesIfCUDA=all_types(),
+                    dtypes=floating_types_and(torch.bfloat16, torch.bool, torch.half),
+                    dtypesIfCPU=floating_types_and(torch.bfloat16, torch.bool, torch.half),
+                    dtypesIfCUDA=floating_types_and(torch.bfloat16, torch.bool, torch.half),
                     skips=(
                         # cannot convert float infinity to integer
                         SkipInfo('TestForeach', 'test_min_max_inf_nan',
@@ -1114,9 +1084,9 @@
                     method=torch._foreach_minimum,
                     inplace=None,
                     ref=torch.min,
-                    dtypes=all_types(),
-                    dtypesIfCPU=all_types(),
-                    dtypesIfCUDA=all_types(),
+                    dtypes=floating_types_and(torch.bfloat16, torch.bool, torch.half),
+                    dtypesIfCPU=floating_types_and(torch.bfloat16, torch.bool, torch.half),
+                    dtypesIfCUDA=floating_types_and(torch.bfloat16, torch.bool, torch.half),
                     skips=(
                         # cannot convert float infinity to integer
                         SkipInfo('TestForeach', 'test_min_max_inf_nan',
@@ -1124,7 +1094,6 @@
                         SkipInfo('TestForeach', 'test_min_max_inf_nan',
                                  device_type='cuda', dtypes=[*integral_types()]),
                     )),
->>>>>>> 9cca9254
 ]
 
 # Foreach binary ops
